/*!

Implementation of general Up/Down-like routings.

* UpDown
* UpDownStar (struct ExplicitUpDown)

*/

use ::rand::{rngs::StdRng};
use crate::pattern::{new_pattern};
use crate::PatternBuilderArgument;
use crate::match_object_panic;
use crate::config_parser::ConfigurationValue;
use crate::routing::prelude::*;
use crate::topology::{Topology,NeighbourRouterIteratorItem,Location};
use crate::matrix::Matrix;
use crate::pattern::Pattern;

<<<<<<< HEAD
///Use shortest up/down paths from origin to destination.
///The up/down paths are understood as provided by `Topology::up_down_distance`.
/// parameters:
/// * `routing_up_stage_patterns` (optional): a pattern which depends on source_server * num_servers + destination_server which is applied to the routing to select an up option in each up stage.
/// * `port_pattern` (optional): apply a pattern to the port.
/// * `upwards_sizes` (optional): the target size of the patterns for each up stage.
/// * `port_pattern_source_sizes` (optional): the source size of the port_pattern for each up stage. (should be the up degree for the stage)
/// An up port "p" is selected in stage "s" if `routing_up_stage_patterns[s].get_destination(source * num_servers + target, ..) == port_pattern[s].get_destination(p, ..)`.
/**
=======
/**
Use shortest up/down paths from origin to destination. The up/down paths are understood as provided by `Topology::up_down_distance`.
Receives the following parameters.
* `routing_up_stage_patterns` (optional): a pattern which depends on source_server * num_servers + destination_server which is applied to the routing to select an up option in each up stage.
* `port_pattern` (optional): apply a pattern to the port.
* `upwards_sizes` (optional): the target size of the patterns for each up stage.
* `port_pattern_source_sizes` (optional): the source size of the port_pattern for each up stage. (should be the up degree for the stage)

An up port "p" is selected in stage "s" if `routing_up_stage_patterns[s].get_destination(source * num_servers + target, ..) == port_pattern[s].get_destination(p, ..)`.

>>>>>>> 36891118
This is d-mod-k routing in a 4-ary 2-tree:
```ignore
UpDown {
	routing_up_stage_patterns: [ //2 fases en la topologia
			LinearTransform{
				source_size: [4,4,4,64],
				matrix: [[1,0,0,0]],
				target_size: [4],

			},
			LinearTransform{
				source_size: [4,4,4,64],
				matrix: [[0,1,0,0]],
				target_size: [4],

			},
	],
	upwards_sizes:[4,4],
	legend_name: "D mod k",
},

UpDown {
	routing_up_stage_patterns: [ //2 fases en la topologia
			LinearTransform{
				source_size: [4,4,4,64],
				matrix: [[1,0,0,0]],
				target_size: [2],
			},
			LinearTransform{
				source_size: [4,4,4,64],
				matrix: [[0,1,0,0]],
				target_size: [2],
			},
	],
	port_pattern:[
			LinearTransform{
				source_size: [4],
				matrix: [[1]],
				target_size: [2],

			},
			LinearTransform{
				source_size: [4],
				matrix: [[1]],
				target_size: [2],

			},
	],
	upwards_sizes:[2,2],
	port_pattern_source_sizes: [4,4],
	legend_name: "D mod k/2",
},
```
**/
#[derive(Debug)]
pub struct UpDown
{
	routing_up_stage_patterns: Option<Vec<Box<dyn Pattern>>>,
	port_pattern: Option<Vec<Box<dyn Pattern>>>,
	target_sizes: Option<Vec<usize>>,
	port_pattern_source_sizes: Option<Vec<usize>>,
}

impl Routing for UpDown
{
	fn next(&self, routing_info:&RoutingInfo, topology:&dyn Topology, current_router:usize, target_router: usize, target_server:Option<usize>, num_virtual_channels:usize, rng: &mut StdRng) -> Result<RoutingNextCandidates,Error>
	{
		//let (target_location,_link_class)=topology.server_neighbour(target_server);
		//let target_router=match target_locatiself.vcs[vc_index]on
		//{
		//	Location::RouterPort{router_index,router_port:_} =>router_index,
		//	_ => panic!("The server is not attached to a router"),
		//};
		let (up_distance, down_distance) = topology.up_down_distance(current_router,target_router).unwrap_or_else(||panic!("The topology does not provide an up/down path from {} to {}",current_router,target_router));
		if up_distance + down_distance == 0
		{
			let target_server = target_server.expect("target server was not given.");
			for i in 0..topology.ports(current_router)
			{
				//println!("{} -> {:?}",i,topology.neighbour(current_router,i));
				if let (Location::ServerPort(server),_link_class)=topology.neighbour(current_router,i)
				{
					if server==target_server
					{
						//return (0..num_virtual_channels).map(|vc|(i,vc)).collect();
						//return (0..num_virtual_channels).map(|vc|CandidateEgress::new(i,vc)).collect();
						return Ok(RoutingNextCandidates{candidates:(0..num_virtual_channels).map(|vc|CandidateEgress::new(i,vc)).collect(),idempotent:true});
					}
				}
			}
			unreachable!();
		}
		let num_ports=topology.ports(current_router);
		let mut r=Vec::with_capacity(num_ports*num_virtual_channels);
		for NeighbourRouterIteratorItem{link_class: next_link_class,port_index,neighbour_router:neighbour_router_index,..} in topology.neighbour_router_iter(current_router)
		{
			if let Some((new_u, new_d)) = topology.up_down_distance(neighbour_router_index,target_router)
			{
				if new_u<up_distance && new_d<=down_distance // I guess its an up stage
				{
					let mut port_hash = port_index;
					if let Some(ref port_pattern) = self.port_pattern
					{
						let pattern = &port_pattern[next_link_class];
						port_hash = pattern.get_destination(port_index,topology,rng)
					}

					if let Some(ref routing_pattern) = self.routing_up_stage_patterns
					{
						let source_server = routing_info.source_server.unwrap();
						let pair_index = source_server * topology.num_servers() + target_server.unwrap();
						let pattern_stage = &routing_pattern[next_link_class];
						if pattern_stage.get_destination(pair_index,topology,rng) != port_hash{
							continue;
						}
					}

					r.extend((0..num_virtual_channels).map(|vc|CandidateEgress::new(port_index,vc)));
				}else if new_u<=up_distance && new_d<down_distance
				{
					r.extend((0..num_virtual_channels).map(|vc|CandidateEgress::new(port_index,vc)));
				}
			}
		}
		Ok(RoutingNextCandidates{candidates:r,idempotent:true})
	}

	fn initialize(&mut self, topology: &dyn Topology, rng: &mut StdRng) {

		if let Some(ref mut pattern) = self.routing_up_stage_patterns
		{
			let target_sizes = self.target_sizes.as_ref().expect("up_size was not given");
			for (i,p) in pattern.iter_mut().enumerate()
			{
				p.initialize(topology.num_servers()*topology.num_servers(), target_sizes[i], topology, rng);
			}
		}
		if let Some(ref mut pattern) = self.port_pattern
		{
			let target_sizes = self.target_sizes.as_ref().expect("up_size was not given");
			let port_pattern_source_sizes = self.port_pattern_source_sizes.as_ref().expect("port_pattern_source_sizes was not given");
			for (i,p) in pattern.iter_mut().enumerate()
			{
				p.initialize(port_pattern_source_sizes[i], target_sizes[i], topology, rng);
			}
		}
	}
}

impl UpDown
{
	pub fn new(arg: RoutingBuilderArgument) -> UpDown
	{
		let mut routing_up_stage_patterns = None;
		let mut port_pattern = None;
		let mut target_sizes = None;
		let mut port_pattern_source_sizes = None;
		match_object_panic!(arg.cv,"UpDown",value,
			"routing_up_stage_patterns" => routing_up_stage_patterns = Some(value.as_array().expect("bad value for routing_up_stage_patterns").iter().map(|x|{
				new_pattern(PatternBuilderArgument{cv:x,plugs:arg.plugs})
			}).collect()),
			"port_pattern" => port_pattern = Some(value.as_array().expect("bad value for port_pattern").iter().map(|x|{
				new_pattern(PatternBuilderArgument{cv:x,plugs:arg.plugs})
			}).collect()),
			"upwards_sizes" => target_sizes = Some(value.as_array().expect("bad value for up_sizes").iter().map(|x|{
				x.as_usize().expect("bad value for up_sizes")
			}).collect()),
			"port_pattern_source_sizes" => port_pattern_source_sizes = Some(value.as_array().expect("bad value for port_pattern_source_sizes").iter().map(|x|{
				x.as_usize().expect("bad value for port_pattern_source_sizes")
			}).collect()),
		);
		UpDown{
			routing_up_stage_patterns,
			port_pattern,
			target_sizes,
			port_pattern_source_sizes,
		}
	}
}

///Use a shortest up/down path from origin to destination.
///But in contrast with UpDown this uses explicit table instead of querying the topology.
///Used to define Up*/Down* (UpDownStar), see Autonet, where it is build from some spanning tree.
/**
```ignore
UpDownStar{
	///The switch to select as root.
	root: 0,
	///Whether to allow travelling horizontal cross-branch links that reduce the up/down distance. Defaults to false.
	branch_crossing:true,
}
```
Note how the `branch_crossing` option would cause deadlock if it were allowed to use down-links. Consider three flows, each flow having
a unique posible last (down-link) hop. If this down-link could be used as a cross-branch by the next flow then that flow could block the former.
If this were to happen simultaneously with the three flows it would create a deadlock.
**/
#[derive(Debug)]
pub struct ExplicitUpDown
{
	//defining factors to be kept up to initialization
	pub root: Option<usize>,
	//computed at initialization
	pub up_down_distances: Matrix<Option<u8>>,
	pub down_distances: Matrix<Option<u8>>,
	pub distance_to_root: Vec<u8>,
	//other options
	pub branch_crossings_downwards: bool,
	pub branch_crossings_upwards: bool,
	pub label_up: i32,
	pub label_down: i32,
	pub label_horizontal_vec: Vec<i32>,
	pub label_horizontal_otherwise: i32,
}

impl Routing for ExplicitUpDown
{
	fn next(&self, _routing_info:&RoutingInfo, topology:&dyn Topology, current_router:usize, target_router: usize, target_server:Option<usize>, num_virtual_channels:usize, _rng: &mut StdRng) -> Result<RoutingNextCandidates,Error>
	{
		//let (target_location,_link_class)=topology.server_neighbour(target_server);
		//let target_router=match target_location
		//{
		//	Location::RouterPort{router_index,router_port:_} =>router_index,
		//	_ => panic!("The server is not attached to a router"),
		//};
		if current_router == target_router
		{
			let target_server = target_server.expect("target server was not given.");
			for i in 0..topology.ports(current_router)
			{
				//println!("{} -> {:?}",i,topology.neighbour(current_router,i));
				if let (Location::ServerPort(server),_link_class)=topology.neighbour(current_router,i)
				{
					if server==target_server
					{
						//return (0..num_virtual_channels).map(|vc|(i,vc)).collect();
						//return (0..num_virtual_channels).map(|vc|CandidateEgress::new(i,vc)).collect();
						return Ok(RoutingNextCandidates{candidates:(0..num_virtual_channels).map(|vc|CandidateEgress::new(i,vc)).collect(),idempotent:true});
					}
				}
			}
			unreachable!();
		}
		let up_down_distance = self.up_down_distances.get(current_router,target_router).unwrap_or_else(||panic!("Missing up/down path from {} to {}",current_router,target_router));
		let down_distance = self.down_distances.get(current_router,target_router);
		let num_ports=topology.ports(current_router);
		let mut r=Vec::with_capacity(num_ports*num_virtual_channels);
		for i in 0..num_ports
		{
			//println!("{} -> {:?}",i,topology.neighbour(current_router,i));
			if let (Location::RouterPort{router_index,router_port:_},_link_class)=topology.neighbour(current_router,i)
			{
				let mut label = 0i32;
				let mut new_hops = 0usize;
				let good = if let &Some(down_distance) = down_distance {
					//We can already go down
					let mut good = if let &Some(new_down) = self.down_distances.get(router_index,target_router) {
						label = self.label_down;
						new_hops = new_down.into();
						new_down < down_distance
					} else {
						false
					};
					//or there is some shortcut between branches
					if !good && self.branch_crossings_downwards && self.distance_to_root[router_index]==self.distance_to_root[current_router] {
						if let &Some(new_up_down) = self.up_down_distances.get(router_index,target_router)
						{
							if new_up_down < down_distance
							{
								good = true;
								new_hops = new_up_down.into();
								let delta = (down_distance-1-new_up_down) as usize;
								if let Some(&x) = self.label_horizontal_vec.get(delta) {
									label = x;
								} else {
									label = self.label_horizontal_otherwise;
								}
							}
						}
					}
					good
				} else {
					if let &Some(new_up_down) = self.up_down_distances.get(router_index,target_router)
					{
						//If brach_crossings is false then force to go upwards.
						//new_up_down < up_down_distance && if self.branch_crossings_upwards {
						//	// When branch crossing is allowed we allow horizontal links, but never down-links.
						//	// Allowing down-links can mean deadlock.
						//	self.distance_to_root[router_index]<=self.distance_to_root[current_router]
						//} else {
						//	// If not allowing branch corssing then it must be an up-link.
						//	self.distance_to_root[router_index]<self.distance_to_root[current_router]
						//}
						if new_up_down < up_down_distance {
							label = self.label_up;
							new_hops = new_up_down.into();
							let mut good = self.distance_to_root[router_index]<self.distance_to_root[current_router];
							if !good && self.branch_crossings_upwards && self.distance_to_root[router_index]==self.distance_to_root[current_router] {
								good = true;
								let delta = (up_down_distance-1-new_up_down) as usize;
								if let Some(&x) = self.label_horizontal_vec.get(delta) {
									label = x;
								} else {
									label = self.label_horizontal_otherwise;
								}
							}
							good
						} else { false }
					} else {
						false
					}
				};
				if good{
					r.extend((0..num_virtual_channels).map(|vc|{
						let mut cand = CandidateEgress::new(i,vc);
						cand.label = label;
						cand.estimated_remaining_hops = Some(1+new_hops);
						cand
					}));
				}
			}
		}
		//println!("candidates={:?} current_router={current_router} target_router={target_router} up_down_distance={up_down_distance} down_distance={down_distance:?}",r.iter().map(|x|x.port).collect::<Vec<_>>());
		//println!("From router {} to router {} distance={} cand={}",current_router,target_router,distance,r.len());
		Ok(RoutingNextCandidates{candidates:r,idempotent:true})
	}
	fn initialize(&mut self, topology:&dyn Topology, _rng: &mut StdRng)
	{
		let n = topology.num_routers();
		if let Some(root) = self.root
		{
			self.up_down_distances = Matrix::constant(None,n,n);
			self.down_distances = Matrix::constant(None,n,n);
			//First perform a single BFS at root.
			let mut distance_to_root=vec![None;n];
			distance_to_root[root]=Some(0);
			//A BFS from the root.
			let mut downwards = Vec::with_capacity(n);
			let mut read_index = 0;
			downwards.push(root);
			//for current in 0..n
			while read_index < downwards.len()
			{
				let current = downwards[read_index];
				read_index+=1;
				if let Some(current_distance) = distance_to_root[current]
				{
					let alternate_distance = current_distance + 1;
					for NeighbourRouterIteratorItem{neighbour_router:neighbour,..} in topology.neighbour_router_iter(current)
					{
						if distance_to_root[neighbour].is_none()
						{
							distance_to_root[neighbour]=Some(alternate_distance);
							downwards.push(neighbour);
						}
					}
				}
			}
			self.distance_to_root = distance_to_root.into_iter().map(|d|d.unwrap()).collect();
			//dbg!(&distance_to_root);
			//Second fill assuming going through root
			//dbg!(root,"fill");
			for origin in 0..n
			{
				let origin_to_root = self.distance_to_root[origin];
				for target in 0..n
				{
					let target_to_root = self.distance_to_root[target];
					*self.up_down_distances.get_mut(origin,target) = Some(origin_to_root+target_to_root);
				}
				*self.down_distances.get_mut(root,origin) = Some(origin_to_root);
			}
			//Update the distances considering not reaching the root.
			for origin in 0..n
			{
				*self.up_down_distances.get_mut(origin,origin) = Some(0);
				*self.down_distances.get_mut(origin,origin) = Some(0);
			}
			//dbg!(root,"segments");
			//As invariant: fully computed the higher part (closer to the root).
			for (low_index,&low) in downwards.iter().enumerate()
			{
				for &high in downwards[0..low_index].iter()
				{
					for NeighbourRouterIteratorItem{neighbour_router:neighbour,..} in topology.neighbour_router_iter(low)
					{
						if self.distance_to_root[neighbour]+1==self.distance_to_root[low]
						{
							//neighbour is upwards
							let neighbour_up_down = self.up_down_distances.get(neighbour,high).unwrap();
							let origin_up_down = self.up_down_distances.get(low,high).unwrap();
							if neighbour_up_down+1 < origin_up_down
							{
								*self.up_down_distances.get_mut(low,high) = Some(neighbour_up_down+1);
								*self.up_down_distances.get_mut(high,low) = Some(neighbour_up_down+1);
							}
							if let Some(neighbour_down) = self.down_distances.get(high,neighbour)
							{
								if self.down_distances.get(high,low).map(|origin_down|neighbour_down+1<origin_down).unwrap_or(true)
								{
									//println!("high={high} neighbour={neighbour} low={low} distance={}",neighbour_down+1);
									*self.down_distances.get_mut(high,low) = Some(neighbour_down+1);
								}
							}
						}
					}
				}
			}
			//dbg!(&self.up_down_distances);
			//for origin in 0..n
			//{
			//	//Start towards root annotating those that require only upwards.
			//	//let _origin_to_root) = distance_to_root[origin];
			//	let mut upwards=Vec::with_capacity(n);
			//	upwards.push((origin,0));
			//	let mut read_index = 0;
			//	while read_index < upwards.len()
			//	{
			//		let (current,distance) = upwards[read_index];
			//		let current_to_root = distance_to_root[current];
			//		read_index+=1;
			//		*self.up_down_distances.get_mut(origin,current)=Some((distance,0));
			//		*self.up_down_distances.get_mut(current,origin)=Some((0,distance));
			//		for NeighbourRouterIteratorItem{neighbour_router:neighbour,..} in topology.neighbour_router_iter(current)
			//		{
			//			let neighbour_to_root = distance_to_root[neighbour];
			//			if neighbour_to_root +1 == current_to_root
			//			{
			//				upwards.push((neighbour,distance+1));
			//			}
			//		}
			//	}
			//}
			//dbg!(root,"finished table");
		}
		if n!=self.up_down_distances.get_columns()
		{
			panic!("ExplicitUpDown has not being properly initialized");
		}
	}
	//fn initialize_routing_info(&self, routing_info:&RefCell<RoutingInfo>, _topology:&dyn Topology, _current_router:usize, _target_server:usize, _rng: &mut StdRng)
	//{
	//	routing_info.borrow_mut().selections=Some(Vec::new());
	//}
	//fn update_routing_info(&self, routing_info:&RefCell<RoutingInfo>, topology:&dyn Topology, current_router:usize, _current_port:usize, _target_server:usize, _rng: &mut StdRng)
	//{
	//	let mut bri = routing_info.borrow_mut();
	//	let v = bri.selections.as_mut().unwrap();
	//	let root = *self.root.as_ref().unwrap();
	//	let distance = topology.distance(root,current_router);
	//	v.push(distance as i32);
	//	println!("distances={v:?} current_router={current_router}");
	//}
}

impl ExplicitUpDown
{
	pub fn new(arg: RoutingBuilderArgument) -> ExplicitUpDown
	{
		let mut root = None;
		let mut branch_crossings_downwards = false;
		let mut branch_crossings_upwards = false;
		let mut label_down = 0i32;
		let mut label_up = 0i32;
		let mut label_horizontal_vec = vec![];
		let mut label_horizontal_otherwise = 0i32;
		match_object_panic!(arg.cv,"UpDownStar",value,
			"root" => root=Some(value.as_f64().expect("bad value for root") as usize),
			"branch_crossings" => {
				branch_crossings_upwards = value.as_bool().expect("bad value for branch_crossings");
				branch_crossings_downwards = branch_crossings_upwards;
			},
			"branch_crossings_upwards" => branch_crossings_upwards=value.as_bool().expect("bad value for branch_crossings_upwards"),
			"branch_crossings_downwards" => branch_crossings_downwards=value.as_bool().expect("bad value for branch_crossings_downwards"),
			"label_up" | "label_upwards" => label_up = value.as_i32().expect("bad value for label_up"),
			"label_down" | "label_downwards" => label_down = value.as_i32().expect("bad value for label_down"),
			"label_horizontal_vec" => label_horizontal_vec = value.as_array().expect("bad value for label_horizontal_vec").iter().map(|x|{
				x.as_i32().expect("bad value for label_horizontal_vec entry")
			}).collect(),
			"label_horizontal_otherwise" => label_horizontal_otherwise = value.as_i32().expect("bad value for label_horizontal_otherwise"),
		);
		ExplicitUpDown{
			root,
			up_down_distances: Matrix::constant(None,0,0),
			down_distances: Matrix::constant(None,0,0),
			distance_to_root: Vec::new(),
			branch_crossings_downwards,
			branch_crossings_upwards,
			label_down,
			label_up,
			label_horizontal_vec,
			label_horizontal_otherwise,
		}
	}
}

#[cfg(test)]
mod tests {
	use super::*;
	use crate::Plugs;
	use rand::SeedableRng;
	use crate::topology::cartesian::Hamming;
	#[test]
	fn up_down_star()
	{
		let plugs = Plugs::default();
		let uds_cv = ConfigurationValue::Object("UpDownStar".to_string(),vec![("root".to_string(),ConfigurationValue::Number(5.0))]);
		let uds_arg = RoutingBuilderArgument{cv:&uds_cv,plugs:&plugs};
		let mut uds = ExplicitUpDown::new(uds_arg);
		let mut rng=StdRng::seed_from_u64(10u64);
		let hamming_cv = ConfigurationValue::Object("Hamming".to_string(),vec![("sides".to_string(),ConfigurationValue::Array(vec![
			ConfigurationValue::Number(8.0),
			ConfigurationValue::Number(8.0),
		])),("servers_per_router".to_string(),ConfigurationValue::Number(8.0))]);
		let topology = Hamming::new(&hamming_cv);
		uds.initialize(&topology,&mut rng);
		let n = topology.num_routers();
		for origin in 0..n
		{
			for destination in 0..n
			{
				let origin_ud = uds.up_down_distances.get(origin,destination).expect("missing an up/down distance");
				let is_down = uds.down_distances.get(origin,destination).is_some();
				// Count neighbours that reduce the up/down distance.
				let mut count_improvers = 0;
				for NeighbourRouterIteratorItem{neighbour_router:neighbour,..} in topology.neighbour_router_iter(origin)
				{
					let neighbour_ud = uds.up_down_distances.get(neighbour,destination).expect("missing an up/down distance");
					if neighbour_ud < origin_ud && (is_down || uds.distance_to_root[origin]==uds.distance_to_root[neighbour]+1) {
						count_improvers +=1;
					}
				}
				assert!(origin==destination || count_improvers>=1,"origin={} destination={} ud={}",origin,destination,origin_ud);
			}
		}
	}
}
<|MERGE_RESOLUTION|>--- conflicted
+++ resolved
@@ -17,17 +17,6 @@
 use crate::matrix::Matrix;
 use crate::pattern::Pattern;
 
-<<<<<<< HEAD
-///Use shortest up/down paths from origin to destination.
-///The up/down paths are understood as provided by `Topology::up_down_distance`.
-/// parameters:
-/// * `routing_up_stage_patterns` (optional): a pattern which depends on source_server * num_servers + destination_server which is applied to the routing to select an up option in each up stage.
-/// * `port_pattern` (optional): apply a pattern to the port.
-/// * `upwards_sizes` (optional): the target size of the patterns for each up stage.
-/// * `port_pattern_source_sizes` (optional): the source size of the port_pattern for each up stage. (should be the up degree for the stage)
-/// An up port "p" is selected in stage "s" if `routing_up_stage_patterns[s].get_destination(source * num_servers + target, ..) == port_pattern[s].get_destination(p, ..)`.
-/**
-=======
 /**
 Use shortest up/down paths from origin to destination. The up/down paths are understood as provided by `Topology::up_down_distance`.
 Receives the following parameters.
@@ -38,7 +27,6 @@
 
 An up port "p" is selected in stage "s" if `routing_up_stage_patterns[s].get_destination(source * num_servers + target, ..) == port_pattern[s].get_destination(p, ..)`.
 
->>>>>>> 36891118
 This is d-mod-k routing in a 4-ary 2-tree:
 ```ignore
 UpDown {
