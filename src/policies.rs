--- conflicted
+++ resolved
@@ -1078,16 +1078,9 @@
 	}
 }
 
-<<<<<<< HEAD
 /**
 Applies a `policy` to those candidates that would move to a router closer to the destination.
  **/
-=======
-
-/**
-Applies a `policy` to those candidates that would move to a router closer to the destination.
-**/
->>>>>>> 36891118
 #[derive(Debug)]
 pub struct Minimal
 {
