--- conflicted
+++ resolved
@@ -1089,8 +1089,6 @@
 	}
 }
 
-<<<<<<< HEAD
-=======
 /**
 ```ignore
 GetOccupiedVC{
@@ -1280,7 +1278,6 @@
 	}
 }
 
->>>>>>> dac00953
 /**
 Applies a `policy` to those candidates that would move to a router closer to the destination.
  **/
