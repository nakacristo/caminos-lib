/*!

A [Pattern] defines the way elements select their destinations.

see [`new_pattern`](fn.new_pattern.html) for documentation on the configuration syntax of predefined patterns.

*/

use std::cell::{RefCell};
use std::convert::TryInto;
use ::rand::{Rng,rngs::StdRng,prelude::SliceRandom};
use std::fs::File;
use std::io::{BufRead,BufReader};

use quantifiable_derive::Quantifiable;//the derive macro
use crate::config_parser::ConfigurationValue;
use crate::topology::cartesian::CartesianData;//for CartesianTransform
use crate::topology::{Topology, Location};
use crate::quantify::Quantifiable;
use crate::{Plugs,match_object_panic};
use rand::{RngCore, SeedableRng};

/// Some things most uses of the pattern module will use.
pub mod prelude
{
	pub use super::{Pattern,new_pattern,PatternBuilderArgument};
}

///A `Pattern` describes how a set of entities decides destinations into another set of entities.
///The entities are initially servers, but after some operators it may mean router, rows/columns, or other groupings.
///The source and target set may be or not be the same. Or even be of different size.
///Thus, a `Pattern` is a generalization of the mathematical concept of function.
pub trait Pattern : Quantifiable + std::fmt::Debug
{
	//Indices are either servers or virtual things.
	///Fix the input and output size, providing the topology and random number generator.
	///Careful with using topology in sub-patterns. For example, it may be misleading to use the dragonfly topology when
	///building a pattern among groups or a pattern among the routers of a single group.
	///Even just a pattern of routers instead of a pattern of servers can lead to mistakes.
	///Read the documentation of the traffic or meta-pattern using the pattern to know what its their input and output.
	fn initialize(&mut self, source_size:usize, target_size:usize, topology:&dyn Topology, rng: &mut StdRng);
	///Obtain a destination of a source. This will be called repeatedly as the traffic requires destination for its messages.
	fn get_destination(&self, origin:usize, topology:&dyn Topology, rng: &mut StdRng)->usize;
}

///The argument to a builder function of patterns.
#[derive(Debug)]
pub struct PatternBuilderArgument<'a>
{
	///A ConfigurationValue::Object defining the pattern.
	pub cv: &'a ConfigurationValue,
	///The user defined plugs. In case the pattern needs to create elements.
	pub plugs: &'a Plugs,
}

impl<'a> PatternBuilderArgument<'a>
{
	fn with_cv<'b>(&'b self, new_cv:&'b ConfigurationValue) -> PatternBuilderArgument<'b>
	{
		PatternBuilderArgument{
			cv: new_cv,
			plugs: self.plugs,
		}
	}
}


/**Build a new pattern. Patterns are maps between two sets which may depend on the RNG. Generally over the whole set of servers, but sometimes among routers or groups. Check the documentation of the parent Traffic/Permutation for its interpretation.

## Roughly uniform patterns

### Uniform

In the [uniform](UniformPattern) pattern all elements have same probability to send to any other.
```ignore
Uniform{
	legend_name: "uniform",
}
```

### GloballyShufflingDestinations

The [GloballyShufflingDestinations] is an uniform-like pattern that avoids repeating the same destination. It keeps a global vector of destinations. It is shuffled and each created message gets its destination from there. Sometimes you may be selected yourself as destination.

```ignore
GloballyShufflingDestinations{
	legend_name: "globally shuffled destinations",
}
```

### GroupShufflingDestinations

The [GroupShufflingDestinations] pattern is alike [GloballyShufflingDestinations] but keeping one destination vector per each group.

```ignore
GroupShufflingDestinations{
	//E.g., if we select `group_size` to be the number of servers per router we are keeping a destination vector for each router.
	group_size: 5,
	legend_name: "router shuffled destinations",
}
```

### UniformDistance

In [UniformDistance] each message gets its destination sampled uniformly at random among the servers attached to neighbour routers.
It may build a pattern either of servers or switches, controlled through the `switch_level` configuration flag.
This pattern autoscales if requested a size multiple of the network size.

Example configuration:
```ignore
UniformDistance{
	///The distance at which the destination must be from the source.
	distance: 1,
	/// Optionally build the pattern at the switches. This should be irrelevant at direct network with the same number of servers per switch.
	//switch_level: true,
	legend_name: "uniform among neighbours",
}
```

### RestrictedMiddleUniform
[RestrictedMiddleUniform] is a pattern in which the destinations are randomly sampled from the destinations for which there are some middle router satisfying some criteria. Note this is only a pattern, the actual packet route does not have to go through such middle router.
It has the same implicit concentration scaling as UniformDistance, allowing building a pattern over a multiple of the number of switches.

Example configuration:
```ignore
RestrictedMiddleUniform{
	/// An optional integer value to allow only middle routers whose index is greater or equal to it.
	minimum_index: 100,
	/// An optional integer value to allow only middle routers whose index is lower or equal to it.
	// maximum_index: 100,
	/// Optionally, give a vector with the possible values of the distance from the source to the middle.
	distances_to_source: [1],
	/// Optionally, give a vector with the possible values of the distance from the middle to the destination.
	distances_to_destination: [1],
	/// Optionally, a vector with distances from source to destination, ignoring middle.
	distances_source_to_destination: [2],
	/// Optionally, set a pattern for those sources with no legal destination.
	else: Uniform,
}
```

## Permutations and maps.
Each element has a unique destination and a unique element from which it is a destination.

### RandomPermutation
The [RandomPermutation] has same chance to generate any permutation
```ignore
RandomPermutation{
	legend_name: "random server permutation",
}
```

### RandomInvolution
The [RandomInvolution] can only generate involutions. This is, if `p` is the permutation then for any element `x`, `p(p(x))=x`.
```ignore
RandomInvolution{
	legend_name: "random server involution",
}
```

### FixedRandom
In [FixedRandom] each source has an independent unique destination. By the "birthday paradox" we can expect several sources to share a destination, causing incast contention.

### FileMap
With [FileMap] a map is read from a file. Each element has a unique destination.
```ignore
FileMap{
	/// Note this is a string literal.
	filename: "/path/to/pattern",
	legend_name: "A pattern in my device",
}
```

### CartesianTransform
With [CartesianTransform] the nodes are seen as in a n-dimensional orthohedro. Then it applies several transformations. When mapping directly servers it may be useful to use as `sides[0]` the number of servers per router.
```ignore
CartesianTransform{
	sides: [4,8,8],
	multiplier: [1,1,1],//optional
	shift: [0,4,0],//optional
	permute: [0,2,1],//optional
	complement: [false,true,false],//optional
	project: [false,false,false],//optional
	//random: [false,false,true],//optional
	//patterns: [Identity,Identity,Circulant{generators:[1,-1]}]//optional
	legend_name: "Some lineal transformation over a 8x8 mesh with 4 servers per router",
}
```

### Hotspots
[Hotspots] builds a pool of hotspots from a given list of `destinations` plus some amount `extra_random_destinations` computed randomly on initialization.
Destinations are randomly selected from such pool.
This causes incast contention, more explicitly than `FixedRandom`.
```ignore
Hotspots{
	//destinations: [],//default empty
	extra_random_destinations: 5,//default 0
	legend_name: "every server send to one of 5 randomly selected hotspots",
}
```

### Circulant
In [Circulant] each node send traffic to the node `current+g`, where `g` is any of the elements given in the vector `generators`. The operations
being made modulo the destination size. Among the candidates one of them is selected in each call with uniform distribution.

In this example each node `x` send to either `x+1` or `x+2`.
```ignore
Circulant{
	generators: [1,2],
}
```

### CartesianEmbedding

[CartesianEmbedding] builds the natural embedding between two blocks, by keeping the coordinate.

Example mapping nodes in a block of 16 nodes into one of 64 nodes.
```ignore
CartesianEmbedding{
	source_sides: [4,4],
	destination_sides: [8,8],
}
```

## meta patterns

### Product
With [Product](ProductPattern) the elements are divided in blocks. Blocks are mapped to blocks by the `global_pattern`. The `block_pattern` must has input and output size equal to `block_size` and maps the specific elements.
```ignore
Product{
	block_pattern: RandomPermutation,
	global_pattern: RandomPermutation,
	block_size: 10,
	legend_name:"permutation of blocks",
}
```

### Components
[Components](ComponentsPattern) divides the topology along link classes. The 'local' pattern is Uniform.
```ignore
Components{
	global_pattern: RandomPermutation,
	component_classes: [0],
	legend_name: "permutation of the induced group by the 0 link class",
}
```

### Composition
The [Composition] pattern allows to concatenate transformations.
```ignore
Composition{
	patterns: [  FileMap{filename: "/patterns/second"}, FileMap{filename: "/patterns/first"}  ]
	legend_name: "Apply first to origin, and then second to get the destination",
}
```


### Pow
A [Pow] is composition of a `pattern` with itself `exponent` times.
```ignore
Pow{
	pattern: FileMap{filename: "/patterns/mypattern"},
	exponent: "3",
	legend_name: "Apply 3 times my pattern",
}
```


### RandomMix
[RandomMix] probabilistically mixes a list of patterns.
```ignore
RandomMix{
	patterns: [Hotspots{extra_random_destinations:10}, Uniform],
	weights: [5,95],
	legend_name: "0.05 chance of sending to the hotspots",
}
```

### IndependentRegions
With [IndependentRegions] the set of nodes is partitioned in independent regions, each with its own pattern. Source and target sizes must be equal.
```ignore
IndependentRegions{
	// An array with the patterns for each region.
	patterns: [Uniform, Hotspots{destinations:[0]}],
	// An array with the size of each region. They must add up to the total size.
	sizes: [100, 50],
	// Alternatively, use relative_sizes. the pattern will be initialized with sizes proportional to these.
	// You must use exactly one of either `sizes` or `relative_sizes`.
	// relative_sizes: [88, 11],
}
```
### RemappedNodes
[RemappedNodes] allows to apply another pattern using indices that are mapped by another pattern.

Example building a cycle in random order.
```ignore
RemappedNodes{
	/// The underlying pattern to be used.
	pattern: Circulant{generators:[1]},
	/// The pattern defining the relabelling.
	map: RandomPermutation,
}
```

### CartesianCut

With [CartesianCut] you see the nodes as block with an embedded block. Then you define a pattern inside the small block and another outside. See [CartesianCut] for details and examples.
*/
pub fn new_pattern(arg:PatternBuilderArgument) -> Box<dyn Pattern>
{
	if let &ConfigurationValue::Object(ref cv_name, ref _cv_pairs)=arg.cv
	{
		if let Some(builder) = arg.plugs.patterns.get(cv_name)
		{
			return builder(arg);
		}
		match cv_name.as_ref()
		{
			"Identity" => Box::new(Identity::new(arg)),
			"Uniform" => Box::new(UniformPattern::new(arg)),
			"RandomPermutation" => Box::new(RandomPermutation::new(arg)),
			"RandomInvolution" => Box::new(RandomInvolution::new(arg)),
			"FileMap" => Box::new(FileMap::new(arg)),
			"EmbeddedMap" => Box::new(FileMap::embedded(arg)),
			"Product" => Box::new(ProductPattern::new(arg)),
			"Components" => Box::new(ComponentsPattern::new(arg)),
			"CartesianTransform" => Box::new(CartesianTransform::new(arg)),
			"LinearTransform" => Box::new(LinearTransform::new(arg)),
			"CartesianTiling" => Box::new(CartesianTiling::new(arg)),
			"Composition" => Box::new(Composition::new(arg)),
			"Pow" => Box::new(Pow::new(arg)),
			"CartesianFactor" => Box::new(CartesianFactor::new(arg)),
			"Hotspots" => Box::new(Hotspots::new(arg)),
			"RandomMix" => Box::new(RandomMix::new(arg)),
			"ConstantShuffle" =>
			{
				println!("WARNING: the name ConstantShuffle is deprecated, use GloballyShufflingDestinations");
				Box::new(GloballyShufflingDestinations::new(arg))
			}
			"GloballyShufflingDestinations" => Box::new(GloballyShufflingDestinations::new(arg)),
			"GroupShufflingDestinations" => Box::new(GroupShufflingDestinations::new(arg)),
			"UniformDistance" => Box::new(UniformDistance::new(arg)),
			"FixedRandom" => Box::new(FixedRandom::new(arg)),
			"IndependentRegions" => Box::new(IndependentRegions::new(arg)),
			"RestrictedMiddleUniform" => Box::new(RestrictedMiddleUniform::new(arg)),
			"Circulant" => Box::new(Circulant::new(arg)),
			"CartesianEmbedding" => Box::new(CartesianEmbedding::new(arg)),
			"CartesianCut" => Box::new(CartesianCut::new(arg)),
			"RemappedNodes" => Box::new(RemappedNodes::new(arg)),
			"Switch" => Box::new(Switch::new(arg)),
			"Debug" => Box::new(DebugPattern::new(arg)),
			"DestinationSets" => Box::new(DestinationSets::new(arg)),
			"ElementComposition" => Box::new(ElementComposition::new(arg)),
			"CandidatesSelection" => Box::new(CandidatesSelection::new(arg)),
			"Sum" => Box::new(Sum::new(arg)),
			"RoundRobin" => Box::new(RoundRobin::new(arg)),
			"RecursiveDistanceHalving" => Box::new(RecursiveDistanceHalving::new(arg)),
			"BinomialTree" => Box::new(BinomialTree::new(arg)),
			_ => panic!("Unknown pattern {}",cv_name),
		}
	}
	else
	{
		panic!("Trying to create a Pattern from a non-Object");
	}
}

/// In case you want to build a list of patterns but some of them are optional.
pub fn new_optional_pattern(arg:PatternBuilderArgument) -> Option<Box<dyn Pattern>>
{
	if let &ConfigurationValue::Object(ref cv_name, ref _cv_pairs)=arg.cv
	{
		match cv_name.as_ref()
		{
			"None" => None,
			_ => Some(new_pattern(arg))
		}
	}else {
		panic!("Trying to create a Pattern from a non-Object");
	}
}




///Just set `destination = origin`.
///Mostly to be used inside some meta-patterns.
#[derive(Quantifiable)]
#[derive(Debug)]
pub struct Identity
{
}

impl Pattern for Identity
{
	fn initialize(&mut self, source_size:usize, target_size:usize, _topology:&dyn Topology, _rng: &mut StdRng)
	{
		if source_size!=target_size
		{
			unimplemented!("The Identity pattern requires source_size({})=target_size({})",source_size,target_size);
		}
	}
	fn get_destination(&self, origin:usize, _topology:&dyn Topology, _rng: &mut StdRng)->usize
	{
		origin
	}
}

impl Identity
{
	fn new(arg:PatternBuilderArgument) -> Identity
	{
		match_object_panic!(arg.cv,"Identity",_value);
		Identity{
		}
	}
}

///Each destination request will be uniform random among all the range `0..size` minus the `origin`.
///Independently of past requests, decisions or origin.
///Has an optional configuration argument `allow_self`, default to false.
///This can be useful for composed patterns, for example, for a group to send uniformly into another group.
#[derive(Quantifiable)]
#[derive(Debug)]
pub struct UniformPattern
{
	size: usize,
	allow_self: bool,
}

impl Pattern for UniformPattern
{
	fn initialize(&mut self, _source_size:usize, target_size:usize, _topology:&dyn Topology, _rng: &mut StdRng)
	{
		self.size=target_size;
	}
	fn get_destination(&self, origin:usize, _topology:&dyn Topology, rng: &mut StdRng)->usize
	{
		let discard_self = !self.allow_self && origin<self.size;
		let random_size = if discard_self { self.size-1 } else { self.size };
		// When discard self, act like self were swapped with the last element.
		// If it were already the last element it is already outside the random range.
		let r=rng.gen_range(0..random_size);
		if discard_self && r==origin {
			random_size
		} else {
			r
		}
	}
}

impl UniformPattern
{
	fn new(arg:PatternBuilderArgument) -> UniformPattern
	{
		let mut allow_self = false;
		match_object_panic!(arg.cv,"Uniform",value,
			"allow_self" => allow_self=value.as_bool().expect("bad value for allow_self"),
		);
		UniformPattern{
			size:0,//to be initialized later
			allow_self,
		}
	}
	pub fn uniform_pattern(allow_target_source: bool) -> UniformPattern
	{
		UniformPattern{
			size:0,//to be initialized later
			allow_self:allow_target_source,
		}
	}
}

/**
Build a random permutation on initialization, which is then kept constant.
This allows self-messages; with a reasonable probability of having one.
Has `random_seed` as optional configuration to use an internal random-number generator instead of the simulation-wide one.

See [RandomInvolution] and [FileMap].
**/
#[derive(Quantifiable)]
#[derive(Debug)]
pub struct RandomPermutation
{
	permutation: Vec<usize>,
	rng: Option<StdRng>,
}

impl Pattern for RandomPermutation
{
	fn initialize(&mut self, source_size:usize, target_size:usize, _topology:&dyn Topology, rng: &mut StdRng)
	{
		if source_size!=target_size
		{
			panic!("In a permutation source_size({}) must be equal to target_size({}).",source_size,target_size);
		}
		self.permutation=(0..source_size).collect();
		let rng= self.rng.as_mut().unwrap_or(rng);
		self.permutation.shuffle(rng);
	}
	fn get_destination(&self, origin:usize, _topology:&dyn Topology, _rng: &mut StdRng)->usize
	{
		self.permutation[origin]
	}
}

impl RandomPermutation
{
	fn new(arg:PatternBuilderArgument) -> RandomPermutation
	{
		let mut rng = None;
		match_object_panic!(arg.cv,"RandomPermutation",value,
			"seed" => rng = Some( value.as_rng().expect("bad value for seed") ),
		);
		RandomPermutation{
			permutation: vec![],
			rng,
		}
	}
}

///Build a random involution on initialization, which is then kept constant.
///An involution is a permutation that is a pairing/matching; if `a` is the destination of `b` then `b` is the destination of `a`.
///It will panic if given an odd size.
///See [RandomPermutation].
#[derive(Quantifiable)]
#[derive(Debug)]
pub struct RandomInvolution
{
	permutation: Vec<usize>,
}

impl Pattern for RandomInvolution
{
	fn initialize(&mut self, source_size:usize, target_size:usize, _topology:&dyn Topology, rng: &mut StdRng)
	{
		if source_size!=target_size
		{
			panic!("In a permutation source_size({}) must be equal to target_size({}).",source_size,target_size);
		}
		//self.permutation=(0..source_size).collect();
		//rng.shuffle(&mut self.permutation);
		self.permutation=vec![source_size;source_size];
		//for index in 0..source_size
		//{
		//	if self.permutation[index]==source_size
		//	{
		//		//Look for a partner
		//	}
		//}
		assert_eq!(source_size % 2, 0);
		//Todo: annotate this weird algorithm.
		let iterations=source_size/2;
		let mut max=2;
		for _iteration in 0..iterations
		{
			let first=rng.gen_range(0..max);
			let second=rng.gen_range(0..max-1);
			let (low,high) = if second>=first
			{
				(first,second+1)
			}
			else
			{
				(second,first)
			};
			let mut rep_low = max-2;
			let mut rep_high = max-1;
			if high==rep_low
			{
				rep_high=high;
				rep_low=max-1;
			}
			let mut mate_low=self.permutation[low];
			let mut mate_high=self.permutation[high];
			if mate_low != source_size
			{
				if mate_low==high
				{
					mate_low=rep_high;
				}
				self.permutation[rep_low]=mate_low;
				self.permutation[mate_low]=rep_low;
			}
			if mate_high != source_size
			{
				if mate_high==low
				{
					mate_high=rep_low;
				}
				self.permutation[rep_high]=mate_high;
				self.permutation[mate_high]=rep_high;
			}
			self.permutation[low]=high;
			self.permutation[high]=low;
			max+=2;
		}
	}
	fn get_destination(&self, origin:usize, _topology:&dyn Topology, _rng: &mut StdRng)->usize
	{
		self.permutation[origin]
	}
}

impl RandomInvolution
{
	fn new(arg:PatternBuilderArgument) -> RandomInvolution
	{
		match_object_panic!(arg.cv,"RandomInvolution",_value);
		RandomInvolution{
			permutation: vec![],
		}
	}
}


/**
A map read from file. Each node has a unique destination. See [RandomPermutation] for related matters.
The file is read at creation and should contain only lines with pairs `source destination`.

Example configuration:
```ignore
FileMap{
	/// Note this is a string literal.
	filename: "/path/to/pattern",
	legend_name: "A pattern in my device",
}
```
**/
#[derive(Quantifiable)]
#[derive(Debug)]
pub struct FileMap
{
	permutation: Vec<usize>,
}

impl Pattern for FileMap
{
	fn initialize(&mut self, _source_size:usize, _target_size:usize, _topology:&dyn Topology, _rng: &mut StdRng)
	{
		//self.permutation=(0..size).collect();
		//rng.shuffle(&mut self.permutation);
	}
	fn get_destination(&self, origin:usize, _topology:&dyn Topology, _rng: &mut StdRng)->usize
	{
		self.permutation[origin]
	}
}

impl FileMap
{
	fn new(arg:PatternBuilderArgument) -> FileMap
	{
		let mut filename=None;
		match_object_panic!(arg.cv,"FileMap",value,
			"filename" => filename = Some(value.as_str().expect("bad value for filename").to_string()),
		);
		let filename=filename.expect("There were no filename");
		let file=File::open(&filename).expect("could not open pattern file.");
		let reader = BufReader::new(&file);
		let mut permutation=Vec::new();
		for rline in reader.lines()
		{
			let line=rline.expect("Some problem when reading the traffic pattern.");
			let mut words=line.split_whitespace();
			let origin=words.next().unwrap().parse::<usize>().unwrap();
			let destination=words.next().unwrap().parse::<usize>().unwrap();
			while permutation.len()<=origin || permutation.len()<=destination
			{
				permutation.push((-1isize) as usize);//which value use as filler?
			}
			permutation[origin]=destination;
		}
		FileMap{
			permutation,
		}
	}
	fn embedded(arg:PatternBuilderArgument) -> FileMap
	{
		let mut map = None;
		match_object_panic!(arg.cv,"EmbeddedMap",value,
			"map" => map = Some(value.as_array()
				.expect("bad value for map").iter()
				.map(|v|v.as_f64().expect("bad value for map") as usize).collect()),
		);
		let permutation = map.expect("There were no map");
		FileMap{
			permutation
		}
	}
}

///A pattern given by blocks. The elements are divided by blocks of size `block_size`. The `global_pattern` is used to describe the communication among different blocks and the `block_pattern` to describe the communication inside a block.
///Seen as a graph, this is the Kronecker product of the block graph with the global graph.
///Thus the origin a position `i` in the block `j` will select the destination at position `b(i)` in the block `g(j)`, where `b(i)` is the destination via the `block_pattern` and `g(j)` is the destination via the `global_pattern`.
#[derive(Quantifiable)]
#[derive(Debug)]
pub struct ProductPattern
{
	block_size: usize,
	block_pattern: Box<dyn Pattern>,
	global_pattern: Box<dyn Pattern>,
}

impl Pattern for ProductPattern
{
	fn initialize(&mut self, source_size:usize, target_size:usize, topology:&dyn Topology, rng: &mut StdRng)
	{
		if source_size!=target_size
		{
			unimplemented!("Different sizes are not yet implemented for ProductPattern");
		}
		self.block_pattern.initialize(self.block_size,self.block_size,topology,rng);
		let global_size=source_size/self.block_size;
		self.global_pattern.initialize(global_size,global_size,topology,rng);
	}
	fn get_destination(&self, origin:usize, topology:&dyn Topology, rng: &mut StdRng)->usize
	{
		let local=origin % self.block_size;
		let global=origin / self.block_size;
		let local_dest=self.block_pattern.get_destination(local,topology,rng);
		let global_dest=self.global_pattern.get_destination(global,topology,rng);
		global_dest*self.block_size+local_dest
	}
}

impl ProductPattern
{
	fn new(arg:PatternBuilderArgument) -> ProductPattern
	{
		let mut block_size=None;
		let mut block_pattern=None;
		let mut global_pattern=None;
		match_object_panic!(arg.cv,"Product",value,
			"block_pattern" => block_pattern=Some(new_pattern(PatternBuilderArgument{cv:value,..arg})),
			"global_pattern" => global_pattern=Some(new_pattern(PatternBuilderArgument{cv:value,..arg})),
			"block_size" => block_size=Some(value.as_f64().expect("bad value for block_size") as usize),
		);
		let block_size=block_size.expect("There were no block_size");
		let block_pattern=block_pattern.expect("There were no block_pattern");
		let global_pattern=global_pattern.expect("There were no global_pattern");
		ProductPattern{
			block_size,
			block_pattern,
			global_pattern,
		}
	}
}

///Divide the topology according to some given link classes, considering the graph components if the other links were removed.
///Then apply the `global_pattern` among the components and select randomly inside the destination component.
///Note that this uses the topology and will cause problems if used as a sub-pattern.
#[derive(Quantifiable)]
#[derive(Debug)]
pub struct ComponentsPattern
{
	component_classes: Vec<usize>,
	//block_pattern: Box<dyn Pattern>,//we would need patterns between places of different extent.
	global_pattern: Box<dyn Pattern>,
	components: Vec<Vec<usize>>,
}

impl Pattern for ComponentsPattern
{
	fn initialize(&mut self, _source_size:usize, _target_size:usize, topology:&dyn Topology, rng: &mut StdRng)
	{
		let mut allowed_components=vec![];
		for link_class in self.component_classes.iter()
		{
			if *link_class>=allowed_components.len()
			{
				allowed_components.resize(*link_class+1,false);
			}
			allowed_components[*link_class]=true;
		}
		self.components=topology.components(&allowed_components);
		//for (i,component) in self.components.iter().enumerate()
		//{
		//	println!("component {}: {:?}",i,component);
		//}
		self.global_pattern.initialize(self.components.len(),self.components.len(),topology,rng);
	}
	fn get_destination(&self, origin:usize, topology:&dyn Topology, rng: &mut StdRng)->usize
	{
		//let local=origin % self.block_size;
		//let global=origin / self.block_size;
		//let n=topology.num_routers();
		let router_origin=match topology.server_neighbour(origin).0
		{
			Location::RouterPort{
				router_index,
				router_port: _,
			} => router_index,
			_ => panic!("what origin?"),
		};
		let mut global=self.components.len();
		for (g,component) in self.components.iter().enumerate()
		{
			if component.contains(&router_origin)
			{
				global=g;
				break;
			}
		}
		if global==self.components.len()
		{
			panic!("Could not found component of {}",router_origin);
		}
		let global_dest=self.global_pattern.get_destination(global,topology,rng);
		//let local_dest=self.block_pattern.get_destination(local,topology,rng);
		let r_local=rng.gen_range(0..self.components[global_dest].len());
		let dest=self.components[global_dest][r_local];
		let radix=topology.ports(dest);
		let mut candidate_stack=Vec::with_capacity(radix);
		for port in 0..radix
		{
			match topology.neighbour(dest,port).0
			{
				Location::ServerPort(destination) => candidate_stack.push(destination),
				_ => (),
			}
		}
		let rserver=rng.gen_range(0..candidate_stack.len());
		candidate_stack[rserver]
	}
}

impl ComponentsPattern
{
	fn new(arg:PatternBuilderArgument) -> ComponentsPattern
	{
		let mut component_classes=None;
		//let mut block_pattern=None;
		let mut global_pattern=None;
		match_object_panic!(arg.cv,"Components",value,
			"global_pattern" => global_pattern=Some(new_pattern(PatternBuilderArgument{cv:value,..arg})),
			"component_classes" => component_classes = Some(value.as_array()
				.expect("bad value for component_classes").iter()
				.map(|v|v.as_f64().expect("bad value in component_classes") as usize).collect()),
		);
		let component_classes=component_classes.expect("There were no component_classes");
		//let block_pattern=block_pattern.expect("There were no block_pattern");
		let global_pattern=global_pattern.expect("There were no global_pattern");
		ComponentsPattern{
			component_classes,
			//block_pattern,
			global_pattern,
			components:vec![],//filled at initialize
		}
	}
}


/**
Interpretate the origin as with cartesian coordinates and apply transformations.
May permute the dimensions if they have same side.
May complement the dimensions.
Order of composition is: multiplier, shift, permute, complement, project, randomize, pattern. If you need another order you may [compose](Composition) several of them.

Example configuration:
```ignore
CartesianTransform{
	sides: [4,8,8],
	multiplier: [1,1,1],//optional
	shift: [0,4,0],//optional
	permute: [0,2,1],//optional
	complement: [false,true,false],//optional
	project: [false,false,false],//optional
	//random: [false,false,true],//optional
	//patterns: [Identity,Identity,Circulant{generators:[1,-1]}]//optional
	legend_name: "Some lineal transformation over a 8x8 mesh with 4 servers per router",
}
```
**/
#[derive(Quantifiable)]
#[derive(Debug)]
pub struct CartesianTransform
{
	///The Cartesian interpretation.
	cartesian_data: CartesianData,
	///A factor multiplying each coordinate. Use 1 for nops.
	multiplier: Option<Vec<i32>>,
	///A shift to each coordinate, modulo the side. Use 0 for nops.
	shift: Option<Vec<usize>>,
	///Optionally how dimensions are permuted.
	///`permute=[0,2,1]` means to permute dimensions 1 and 2, keeping dimension 0 as is.
	permute: Option<Vec<usize>>,
	///Optionally, which dimensions must be complemented.
	///`complement=[true,false,false]` means `target_coordinates[0]=side-1-coordinates[0]`.
	complement: Option<Vec<bool>>,
	///Indicates dimensions to be projected into 0. This causes incast contention.
	project: Option<Vec<bool>>,
	///Indicates dimensions in which to select a random coordinate.
	///A random roll performed in each call to `get_destination`.
	random: Option<Vec<bool>>,
	///Optionally, set a pattern at coordinate. Use Identity for those coordinates with no operation.
	patterns: Option<Vec<Box<dyn Pattern>>>,
}

impl Pattern for CartesianTransform
{
	fn initialize(&mut self, source_size:usize, target_size:usize, topology:&dyn Topology, rng: &mut StdRng)
	{
		if source_size!=target_size
		{
			panic!("In a CartesianTransform source_size({}) must be equal to target_size({}).",source_size,target_size);
		}
		if source_size!=self.cartesian_data.size
		{
			panic!("In a CartesianTransform source_size({}) must be equal to cartesian size({}).",source_size,self.cartesian_data.size);
		}
		if let Some(ref mut patterns) = self.patterns
		{
			for (index,ref mut pat) in patterns.iter_mut().enumerate()
			{
				let coordinate_size = self.cartesian_data.sides[index];
				pat.initialize(coordinate_size, coordinate_size, topology, rng );
			}
		}
	}
	fn get_destination(&self, origin:usize, topology:&dyn Topology, rng: &mut StdRng)->usize
	{
		let up_origin=self.cartesian_data.unpack(origin);
		let up_multiplied=match self.multiplier
		{
			Some(ref v) => v.iter().enumerate().map(|(index,&value)|{
				let dst:i32  = (up_origin[index] as i32*value).rem_euclid(self.cartesian_data.sides[index] as i32);
				dst.try_into().unwrap()
			}).collect(),
			None => up_origin,
		};
		let up_shifted=match self.shift
		{
			Some(ref v) => v.iter().enumerate().map(|(index,&value)|(up_multiplied[index]+value)%self.cartesian_data.sides[index]).collect(),
			None => up_multiplied,
		};
		let up_permuted=match self.permute
		{
			//XXX Should we panic on side mismatch?
			Some(ref v) => v.iter().map(|&index|up_shifted[index]).collect(),
			None => up_shifted,
		};
		let up_complemented=match self.complement
		{
			Some(ref v) => up_permuted.iter().enumerate().map(|(index,&value)|if v[index]{self.cartesian_data.sides[index]-1-value}else {value}).collect(),
			None => up_permuted,
		};
		let up_projected=match self.project
		{
			Some(ref v) => up_complemented.iter().enumerate().map(|(index,&value)|if v[index]{0} else {value}).collect(),
			None => up_complemented,
		};
		let up_randomized=match self.random
		{
			Some(ref v) => up_projected.iter().enumerate().map(|(index,&value)|if v[index]{rng.gen_range(0..self.cartesian_data.sides[index])} else {value}).collect(),
			None => up_projected,
		};
		let up_patterned = match self.patterns
		{
			Some(ref v) => up_randomized.iter().enumerate().map(|(index,&value)|v[index].get_destination(value,topology,rng)).collect(),
			None => up_randomized,
		};
		self.cartesian_data.pack(&up_patterned)
	}
}

impl CartesianTransform
{
	fn new(arg:PatternBuilderArgument) -> CartesianTransform
	{
		let mut sides:Option<Vec<_>>=None;
		let mut shift=None;
		let mut multiplier=None;
		let mut permute=None;
		let mut complement=None;
		let mut project=None;
		let mut random =None;
		let mut patterns=None;
		match_object_panic!(arg.cv,"CartesianTransform",value,
			"sides" => sides = Some(value.as_array().expect("bad value for sides").iter()
				.map(|v|v.as_usize().expect("bad value in sides")).collect()),
			"multiplier" => multiplier=Some(value.as_array().expect("bad value for multiplier").iter()
				.map(|v|v.as_i32().expect("bad value in multiplier") ).collect()),
			"shift" => shift=Some(value.as_array().expect("bad value for shift").iter()
				.map(|v|v.as_usize().expect("bad value in shift") ).collect()),
			"permute" => permute=Some(value.as_array().expect("bad value for permute").iter()
				.map(|v|v.as_usize().expect("bad value in permute") ).collect()),
			"complement" => complement=Some(value.as_array().expect("bad value for complement").iter()
				.map(|v|v.as_bool().expect("bad value in complement")).collect()),
			"project" => project=Some(value.as_array().expect("bad value for project").iter()
				.map(|v|v.as_bool().expect("bad value in project")).collect()),
			"random" => random=Some(value.as_array().expect("bad value for random").iter()
				.map(|v|v.as_bool().expect("bad value in random")).collect()),
			"patterns" => patterns=Some(value.as_array().expect("bad value for patterns").iter()
				.map(|pcv|new_pattern(PatternBuilderArgument{cv:pcv,..arg})).collect()),
		);
		let sides=sides.expect("There were no sides");
		//let permute=permute.expect("There were no permute");
		//let complement=complement.expect("There were no complement");
		CartesianTransform{
			cartesian_data: CartesianData::new(&sides),
			multiplier,
			shift,
			permute,
			complement,
			project,
			random,
			patterns,
		}
	}
}


/// Extend a pattern by giving it a Cartesian representation and a number of repetition periods per dimension.
/// E.g., it may translate a permutation on a 4x4 mesh into a 16x16 mesh.
/// Or it may translate a permutation of routers of a 4x2x2 mesh into a server permutation of 8x8x8x8 by using `[8,2,4,4]` as repetitions.
#[derive(Quantifiable)]
#[derive(Debug)]
struct CartesianTiling
{
	/// The original pattern.
	pattern: Box<dyn Pattern>,
	/// The Cartesian interpretation of the original pattern.
	base_cartesian_data: CartesianData,
	/// How much to repeat at each dimension.
	repetitions: Vec<usize>,
	/// The final Cartesian representation.
	final_cartesian_data: CartesianData,
}

impl Pattern for CartesianTiling
{
	fn initialize(&mut self, source_size:usize, target_size:usize, topology:&dyn Topology, rng: &mut StdRng)
	{
		let factor: usize = self.repetitions.iter().product();
		assert_eq!(source_size % factor, 0);
		assert_eq!(target_size % factor, 0);
		let base_source_size = source_size / factor;
		let base_target_size = target_size / factor;
		self.pattern.initialize(base_source_size,base_target_size,topology,rng);
	}
	fn get_destination(&self, origin:usize, topology:&dyn Topology, rng: &mut StdRng)->usize
	{
		let up_origin=self.final_cartesian_data.unpack(origin);
		let n=up_origin.len();
		let base_up_origin:Vec<usize> = (0..n).map(|index|up_origin[index]%self.base_cartesian_data.sides[index]).collect();
		let base_origin = self.base_cartesian_data.pack(&base_up_origin);
		let base_destination = self.pattern.get_destination(base_origin,topology,rng);
		let base_up_destination = self.base_cartesian_data.unpack(base_destination);
		let up_destination:Vec<usize> = (0..n).map(|index|{
			let size = self.base_cartesian_data.sides[index];
			let tile = up_origin[index]/size;
			base_up_destination[index] + size*tile
		}).collect();
		self.final_cartesian_data.pack(&up_destination)
	}
}

impl CartesianTiling
{
	pub fn new(arg:PatternBuilderArgument) -> CartesianTiling
	{
		let mut pattern = None;
		let mut sides:Option<Vec<_>>=None;
		let mut repetitions:Option<Vec<_>> = None;
		match_object_panic!(arg.cv,"CartesianTiling",value,
			"pattern" => pattern=Some(new_pattern(PatternBuilderArgument{cv:value,..arg})),
			"sides" => sides = Some(value.as_array().expect("bad value for sides").iter()
				.map(|v|v.as_f64().expect("bad value in sides") as usize).collect()),
			"repetitions" => repetitions = Some(value.as_array().expect("bad value for repetitions").iter()
				.map(|v|v.as_f64().expect("bad value in repetitions") as usize).collect()),
		);
		let pattern=pattern.expect("There were no pattern");
		let sides=sides.expect("There were no sides");
		let repetitions=repetitions.expect("There were no repetitions");
		let n=sides.len();
		assert_eq!(n, repetitions.len());
		let final_sides : Vec<_> = (0..n).map(|index|sides[index]*repetitions[index]).collect();
		CartesianTiling{
			pattern,
			base_cartesian_data: CartesianData::new(&sides),
			repetitions,
			final_cartesian_data: CartesianData::new(&final_sides),
		}
	}
}


/**
The pattern resulting of composing a list of patterns.
`destination=patterns[len-1]( patterns[len-2] ( ... (patterns[1] ( patterns[0]( origin ) )) ) )`.
The intermediate sizes along the composition can be stated by `middle_sizes`, otherwise they are set equal to the `target_size` of the whole.
Thus in a composition of two patterns in which the midddle size is `x`and not equal to `target_size`, it should be set `middle_sizes=[x]`.
**/
#[derive(Quantifiable)]
#[derive(Debug)]
pub struct Composition
{
	patterns: Vec<Box<dyn Pattern>>,
	middle_sizes: Vec<usize>,
}

impl Pattern for Composition
{
	fn initialize(&mut self, source_size:usize, target_size:usize, topology:&dyn Topology, rng: &mut StdRng)
	{
		for (index,pattern) in self.patterns.iter_mut().enumerate()
		{
			let current_source = if index==0 { source_size } else { *self.middle_sizes.get(index-1).unwrap_or(&target_size) };
			let current_target = *self.middle_sizes.get(index).unwrap_or(&target_size);
			pattern.initialize(current_source,current_target,topology,rng);
		}
	}
	fn get_destination(&self, origin:usize, topology:&dyn Topology, rng: &mut StdRng)->usize
	{
		let mut destination=origin;
		for pattern in self.patterns.iter()
		{
			destination=pattern.get_destination(destination,topology,rng);
		}
		destination
	}
}

impl Composition
{
	fn new(arg:PatternBuilderArgument) -> Composition
	{
		let mut patterns=None;
		let mut middle_sizes=None;
		match_object_panic!(arg.cv,"Composition",value,
			"patterns" => patterns=Some(value.as_array().expect("bad value for patterns").iter()
				.map(|pcv|new_pattern(PatternBuilderArgument{cv:pcv,..arg})).collect()),
			"middle_sizes" => middle_sizes = Some(value.as_array().expect("bad value for middle_sizes").iter()
				.map(|v|v.as_usize().expect("bad value for middle_sizes")).collect()),
		);
		let patterns=patterns.expect("There were no patterns");
		let middle_sizes = middle_sizes.unwrap_or_else(||vec![]);
		Composition{
			patterns,
			middle_sizes,
		}
	}
}


/**
 For a source, it sums the result of applying several patterns.
 For instance, the destination of a server a would be: dest(a) = p1(a) + p2(a) + p3(a).
 middle_sizes indicates the size of the intermediate patters.
<<<<<<< HEAD
=======

 TODO: add an example.
>>>>>>> 36891118
 **/
#[derive(Quantifiable)]
#[derive(Debug)]
pub struct Sum
{
<<<<<<< HEAD
	patterns: RefCell<Vec<Box<dyn Pattern>>>,
=======
	patterns: Vec<Box<dyn Pattern>>,
>>>>>>> 36891118
	middle_sizes: Vec<usize>,
	target_size: Option<usize>,
}

impl Pattern for Sum
{
	fn initialize(&mut self, source_size:usize, target_size:usize, topology:&dyn Topology, rng: &mut StdRng)
	{
<<<<<<< HEAD
		for (index,pattern) in self.patterns.borrow_mut().iter_mut().enumerate()
=======
		for (index,pattern) in self.patterns.iter_mut().enumerate()
>>>>>>> 36891118
		{
			// let current_source = if index==0 { source_size } else { *self.middle_sizes.get(index-1).unwrap_or(&target_size) };
			let current_target = *self.middle_sizes.get(index).unwrap_or(&target_size);
			pattern.initialize(source_size,current_target,topology,rng);
		}
		self.target_size = Some(target_size);
	}
	fn get_destination(&self, origin:usize, topology:&dyn Topology, rng: &mut StdRng)->usize
	{
		let target_size = self.target_size.unwrap();
		let mut destination=0;
<<<<<<< HEAD
		for pattern in self.patterns.borrow_mut().iter_mut()
=======
		for pattern in self.patterns.iter()
>>>>>>> 36891118
		{
			let next_destination = pattern.get_destination(origin,topology,rng);
			destination+=next_destination;
		}
		if destination>=target_size
		{
			panic!("Sum pattern overflowed the target size.")
		}
		destination
	}
}

impl Sum
{
	fn new(arg:PatternBuilderArgument) -> Sum
	{
		let mut patterns=None;
		let mut middle_sizes=None;
		match_object_panic!(arg.cv,"Sum",value,
			"patterns" => patterns=Some(value.as_array().expect("bad value for patterns").iter()
				.map(|pcv|new_pattern(PatternBuilderArgument{cv:pcv,..arg})).collect()),
			"middle_sizes" => middle_sizes = Some(value.as_array().expect("bad value for middle_sizes").iter()
				.map(|v|v.as_usize().expect("bad value for middle_sizes")).collect()),
		);
<<<<<<< HEAD
		let patterns=RefCell::new(patterns.expect("There were no patterns"));
=======
		let patterns=patterns.expect("There were no patterns");
>>>>>>> 36891118
		let middle_sizes = middle_sizes.unwrap_or_else(||vec![]);
		Sum{
			patterns,
			middle_sizes,
			target_size: None,
		}
	}
}

///The pattern resulting of composing a pattern with itself a number of times..
#[derive(Quantifiable)]
#[derive(Debug)]
pub struct Pow
{
	pattern: Box<dyn Pattern>,
	exponent: usize,
}

impl Pattern for Pow
{
	fn initialize(&mut self, source_size:usize, target_size:usize, topology:&dyn Topology, rng: &mut StdRng)
	{
		self.pattern.initialize(source_size,target_size,topology,rng);
	}
	fn get_destination(&self, origin:usize, topology:&dyn Topology, rng: &mut StdRng)->usize
	{
		let mut destination=origin;
		for _ in 0..self.exponent
		{
			destination=self.pattern.get_destination(destination,topology,rng);
		}
		destination
	}
}

impl Pow
{
	fn new(arg:PatternBuilderArgument) -> Pow
	{
		let mut pattern=None;
		let mut exponent=None;
		match_object_panic!(arg.cv,"Pow",value,
			"pattern" => pattern=Some(new_pattern(PatternBuilderArgument{cv:value,..arg})),
			"exponent" => exponent=Some(value.as_f64().expect("bad value for exponent") as usize),
		);
		let pattern=pattern.expect("There were no pattern");
		let exponent=exponent.expect("There were no exponent");
		Pow{
			pattern,
			exponent,
		}
	}
}


/// Interpretate the origin as with cartesian coordinates. Then add each coordinate with a given factor.
/// It uses default `f64 as usize`, so a small epsilon may be desired.
/// We do not restrict the destination size to be equal to the source size.
#[derive(Quantifiable)]
#[derive(Debug)]
pub struct CartesianFactor
{
	///The Cartesian interpretation.
	cartesian_data: CartesianData,
	///The coefficient by which it is multiplied each dimension.
	factors: Vec<f64>,
	///As given in initialization.
	target_size: usize,
}

impl Pattern for CartesianFactor
{
	fn initialize(&mut self, source_size:usize, target_size:usize, _topology:&dyn Topology, _rng: &mut StdRng)
	{
		self.target_size = target_size;
		if source_size!=self.cartesian_data.size
		{
			panic!("Sizes do not agree on CartesianFactor.");
		}
	}
	fn get_destination(&self, origin:usize, _topology:&dyn Topology, _rng: &mut StdRng)->usize
	{
		let up_origin=self.cartesian_data.unpack(origin);
		let destination = up_origin.iter().zip(self.factors.iter()).map(|(&coord,&f)|coord as f64 * f).sum::<f64>() as usize;
		destination % self.target_size
	}
}

impl CartesianFactor
{
	fn new(arg:PatternBuilderArgument) -> CartesianFactor
	{
		let mut sides: Option<Vec<_>>=None;
		let mut factors=None;
		match_object_panic!(arg.cv,"CartesianFactor",value,
			"sides" => sides=Some(value.as_array().expect("bad value for sides").iter()
				.map(|v|v.as_f64().expect("bad value in sides") as usize).collect()),
			"factors" => factors=Some(value.as_array().expect("bad value for factors").iter()
				.map(|v|v.as_f64().expect("bad value in factors")).collect()),
		);
		let sides=sides.expect("There were no sides");
		let factors=factors.expect("There were no factors");
		CartesianFactor{
			cartesian_data: CartesianData::new(&sides),
			factors,
			target_size:0,
		}
	}
}


/// The destinations are selected from a given pool of servers.
#[derive(Quantifiable)]
#[derive(Debug)]
pub struct Hotspots
{
	///The allowed destinations
	destinations: Vec<usize>,
	///An amount of destinations o be added to the vector on pattern initialization.
	extra_random_destinations: usize
}

impl Pattern for Hotspots
{
	fn initialize(&mut self, _source_size:usize, target_size:usize, _topology:&dyn Topology, rng: &mut StdRng)
	{
		//XXX Do we want to check the user given destinations against target_size?
		for _ in 0..self.extra_random_destinations
		{
			let r=rng.gen_range(0..target_size);
			self.destinations.push(r);
		}
		if self.destinations.is_empty()
		{
			panic!("The Hotspots pattern requires to have at least one destination.");
		}
	}
	fn get_destination(&self, _origin:usize, _topology:&dyn Topology, rng: &mut StdRng)->usize
	{
		let r = rng.gen_range(0..self.destinations.len());
		self.destinations[r]
	}
}

impl Hotspots
{
	fn new(arg:PatternBuilderArgument) -> Hotspots
	{
		let mut destinations=None;
		let mut extra_random_destinations=None;
		match_object_panic!(arg.cv,"Hotspots",value,
			"destinations" => destinations=Some(value.as_array().expect("bad value for destinations").iter()
				.map(|v|v.as_f64().expect("bad value in destinations") as usize).collect()),
			"extra_random_destinations" => extra_random_destinations=Some(
				value.as_f64().unwrap_or_else(|_|panic!("bad value for extra_random_destinations ({:?})",value)) as usize),
		);
		let destinations=destinations.unwrap_or_default();
		let extra_random_destinations=extra_random_destinations.unwrap_or(0);
		Hotspots{
			destinations,
			extra_random_destinations,
		}
	}
}

/// Use either of several patterns, with probability proportional to a weight.
#[derive(Quantifiable)]
#[derive(Debug)]
pub struct RandomMix
{
	///The patterns in the pool to be selected.
	patterns: Vec<Box<dyn Pattern>>,
	///The given weights, one per pattern.
	weights: Vec<usize>,
	///A total weight computed at initialization.
	total_weight: usize,
}

impl Pattern for RandomMix
{
	fn initialize(&mut self, source_size:usize, target_size:usize, topology:&dyn Topology, rng: &mut StdRng)
	{
		if self.patterns.len()!=self.weights.len()
		{
			panic!("Number of patterns must match number of weights for the RandomMix meta-pattern.");
		}
		if self.patterns.is_empty()
		{
			panic!("RandomMix requires at least one pattern (and 2 to be sensible).");
		}
		for pat in self.patterns.iter_mut()
		{
			pat.initialize(source_size,target_size,topology,rng);
		}
		self.total_weight=self.weights.iter().sum();
	}
	fn get_destination(&self, origin:usize, topology:&dyn Topology, rng: &mut StdRng)->usize
	{
		let mut w = rng.gen_range(0..self.total_weight);
		let mut index = 0;
		while w>self.weights[index]
		{
			w-=self.weights[index];
			index+=1;
		}
		self.patterns[index].get_destination(origin,topology,rng)
	}
}

impl RandomMix
{
	fn new(arg:PatternBuilderArgument) -> RandomMix
	{
		let mut patterns=None;
		let mut weights=None;
		match_object_panic!(arg.cv,"RandomMix",value,
			"patterns" => patterns=Some(value.as_array().expect("bad value for patterns").iter()
				.map(|pcv|new_pattern(PatternBuilderArgument{cv:pcv,..arg})).collect()),
			"weights" => weights=Some(value.as_array().expect("bad value for weights").iter()
				.map(|v|v.as_f64().expect("bad value in weights") as usize).collect()),
		);
		let patterns=patterns.expect("There were no patterns");
		let weights=weights.expect("There were no weights");
		RandomMix{
			patterns,
			weights,
			total_weight:0,//to be computed later
		}
	}
}

<<<<<<< HEAD
/// Use a list of patterns in a round robin fashion, for each source.
=======
/**
Use a list of patterns in a round robin fashion, for each source.

TODO: describe an example.
**/
>>>>>>> 36891118
#[derive(Quantifiable)]
#[derive(Debug)]
pub struct RoundRobin
{
	///The patterns in the pool to be selected.
	patterns: Vec<Box<dyn Pattern>>,
	/// Vec pattern origin
	index: RefCell<Vec<usize>>,
}

impl Pattern for RoundRobin
{
	fn initialize(&mut self, source_size:usize, target_size:usize, topology:&dyn Topology, rng: &mut StdRng)
	{
		if self.patterns.is_empty()
		{
			panic!("RoundRobin requires at least one pattern (and 2 to be sensible).");
		}
		for pat in self.patterns.iter_mut()
		{
			pat.initialize(source_size,target_size,topology,rng);
		}
		self.index.replace(vec![0;source_size]);
	}
	fn get_destination(&self, origin:usize, topology:&dyn Topology, rng: &mut StdRng)->usize
	{
		let mut indexes = self.index.borrow_mut();
		let pattern_index = indexes[origin];
		indexes[origin] = (pattern_index+1) % self.patterns.len();
		self.patterns[pattern_index].get_destination(origin,topology,rng)
	}
}

impl RoundRobin
{
	fn new(arg:PatternBuilderArgument) -> RoundRobin
	{
		let mut patterns=None;
		match_object_panic!(arg.cv,"RoundRobin",value,
			"patterns" => patterns=Some(value.as_array().expect("bad value for patterns").iter()
				.map(|pcv|new_pattern(PatternBuilderArgument{cv:pcv,..arg})).collect()),
		);
		let patterns=patterns.expect("There were no patterns");
		RoundRobin{
			patterns,
			index: RefCell::new(Vec::new()),
		}
	}
}


///It keeps a shuffled list, global for all sources, of destinations to which send. Once all have sent it is rebuilt and shuffled again.
///Independently of past requests, decisions or origin.
#[derive(Quantifiable)]
#[derive(Debug)]
pub struct GloballyShufflingDestinations
{
	///Number of destinations.
	size: usize,
	///Pending destinations.
	pending: RefCell<Vec<usize>>,
}

impl Pattern for GloballyShufflingDestinations
{
	fn initialize(&mut self, _source_size:usize, target_size:usize, _topology:&dyn Topology, _rng: &mut StdRng)
	{
		self.size=target_size;
		self.pending=RefCell::new(Vec::with_capacity(self.size));
		//if source_size!=target_size
		//{
		//	unimplemented!("Different sizes are not yet implemented for GloballyShufflingDestinations");
		//}
	}
	fn get_destination(&self, _origin:usize, _topology:&dyn Topology, rng: &mut StdRng)->usize
	{
		let mut pending = self.pending.borrow_mut();
		if pending.is_empty()
		{
			for i in 0..self.size
			{
				pending.push(i);
			}
			//rng.shuffle(&mut pending);//rand-0.4
			pending.shuffle(rng);//rand-0.8
		}
		pending.pop().unwrap()
	}
}

impl GloballyShufflingDestinations
{
	fn new(arg:PatternBuilderArgument) -> GloballyShufflingDestinations
	{
		match_object_panic!(arg.cv,"GloballyShufflingDestinations",_value);
		GloballyShufflingDestinations{
			size:0,//to be filled in initialization
			pending:RefCell::new(Vec::new()),//to be filled in initialization
		}
	}
}

///For each group, it keeps a shuffled list of destinations to which send. Once all have sent it is rebuilt and shuffled again.
///Independently of past requests, decisions or origin.
#[derive(Quantifiable)]
#[derive(Debug)]
pub struct GroupShufflingDestinations
{
	///The size of each group.
	group_size: usize,
	///Number of destinations, in total.
	size: usize,
	///Pending destinations.
	pending: Vec<RefCell<Vec<usize>>>,
}

impl Pattern for GroupShufflingDestinations
{
	fn initialize(&mut self, source_size:usize, target_size:usize, _topology:&dyn Topology, _rng: &mut StdRng)
	{
		self.size = target_size;
		let number_of_groups = (source_size+self.group_size-1) / self.group_size;// ts/gs rounded up
		self.pending=vec![RefCell::new(Vec::with_capacity(self.size)) ; number_of_groups];
		//if source_size!=target_size
		//{
		//	unimplemented!("Different sizes are not yet implemented for GroupShufflingDestinations");
		//}
	}
	fn get_destination(&self, origin:usize, _topology:&dyn Topology, rng: &mut StdRng)->usize
	{
		let group = origin / self.group_size;
		let mut pending = self.pending[group].borrow_mut();
		if pending.is_empty()
		{
			for i in 0..self.size
			{
				pending.push(i);
			}
			//rng.shuffle(&mut pending);//rand-0.4
			pending.shuffle(rng);//rand-0.8
		}
		pending.pop().unwrap()
	}
}

impl GroupShufflingDestinations
{
	fn new(arg:PatternBuilderArgument) -> GroupShufflingDestinations
	{
		let mut group_size = None;
		if let &ConfigurationValue::Object(ref cv_name, ref cv_pairs)=arg.cv
		{
			if cv_name!="GroupShufflingDestinations"
			{
				panic!("A GroupShufflingDestinations must be created from a `GroupShufflingDestinations` object not `{}`",cv_name);
			}
			for &(ref name,ref value) in cv_pairs
			{
				//match name.as_ref()
				match AsRef::<str>::as_ref(&name)
				{
					"group_size" => match value
					{
						&ConfigurationValue::Number(f) => group_size=Some(f as usize),
						_ => panic!("bad value for group_size"),
					}
					"legend_name" => (),
					_ => panic!("Nothing to do with field {} in GroupShufflingDestinations",name),
				}
			}
		}
		else
		{
			panic!("Trying to create a GroupShufflingDestinations from a non-Object");
		}
		let group_size = group_size.expect("There was no group_size");
		GroupShufflingDestinations{
			group_size,
			size:0,//to be filled in initialization
			pending:vec![],//to be filled in initialization
		}
	}
}



/**
<<<<<<< HEAD
* For each server, it keeps a shuffled list of destinations to which send.
* Select each destination with a probability.
*	´´´ ignore
* 	DestinationSets{
*		patterns: [RandomPermutation, RandomPermutation], //2 random destinations
*	}
=======
For each server, it keeps a shuffled list of destinations to which send.
Select each destination with a probability.

TODO: describe `weights` parameter.

```ignore
DestinationSets{
	patterns: [RandomPermutation, RandomPermutation], //2 random destinations
	//weights
}
```
>>>>>>> 36891118
**/
#[derive(Quantifiable)]
#[derive(Debug)]
pub struct DestinationSets
{
	///Patterns to get the set of destinations
	patterns: Vec<Box<dyn Pattern>>,
	///Weights for each pattern
	weights: Vec<usize>,
	///Set of destinations.
	destination_set: Vec<Vec<usize>>,
}

impl Pattern for DestinationSets
{
	fn initialize(&mut self, source_size:usize, target_size:usize, topology:&dyn Topology, rng: &mut StdRng)
	{
		for (index,pattern) in self.patterns.iter_mut().enumerate()
		{
			pattern.initialize(source_size,target_size,topology,rng);
			for source in 0..source_size
			{
				let destination = pattern.get_destination(source,topology,rng);
				self.destination_set[index].push(destination);
			}
		}
	}
	fn get_destination(&self, origin:usize, _topology:&dyn Topology, rng: &mut StdRng)->usize
	{
		let total_weight=self.weights.iter().sum();
		let mut w = rng.gen_range(0..total_weight);
		let mut index = 0;
		while w>self.weights[index]
		{
			w-=self.weights[index];
			index+=1;
		}
		self.destination_set[index][origin]
	}
}

impl DestinationSets
{
	fn new(arg:PatternBuilderArgument) -> DestinationSets
	{
		let mut patterns=None;
		let mut weights: Option<Vec<usize>>=None;
		match_object_panic!(arg.cv,"DestinationSets",value,
			"patterns" => patterns=Some(value.as_array().expect("bad value for patterns").iter()
				.map(|pcv|new_pattern(PatternBuilderArgument{cv:pcv,..arg})).collect()),
			"weights" => weights=Some(value.as_array().expect("bad value for weights").iter()
				.map(|v|v.as_f64().expect("bad value in weights") as usize).collect()),
		);
		let patterns:Vec<Box<dyn Pattern>>=patterns.expect("There were no patterns");
		let weights = if let Some(ref weights)=weights
		{
			assert_eq!(patterns.len(),weights.len(),"The number of patterns must match the number of weights");
			weights.clone()
		}else {
			vec![1usize; patterns.len()]
		};
		let size = patterns.len();

		DestinationSets{
			patterns,
			weights,
			destination_set:vec![vec![];size],//to be filled in initialization
		}
	}
}

/**
Each message gets its destination sampled uniformly at random among the servers attached to neighbour routers.
It may build a pattern either of servers or switches, controlled through the `switch_level` configuration flag.
This pattern autoscales if requested a size multiple of the network size.

Example configuration:
```ignore
UniformDistance{
	///The distance at which the destination must be from the source.
	distance: 1,
	/// Optionally build the pattern at the switches. This should be irrelevant at direct network with the same number of servers per switch.
	//switch_level: true,
	legend_name: "uniform among neighbours",
}
```
**/
#[derive(Quantifiable)]
#[derive(Debug)]
pub struct UniformDistance
{
	///Distance to which destinations must chosen.
	distance: usize,
	///Whether the pattern is defined at the switches, or otherwise, at the servers.
	switch_level: bool,
	///sources/destinations mapped to each router/server (depending on `switch_level`).
	concentration: usize,
	///`pool[i]` contains the routers at `distance` from the router `i`. 
	pool: Vec<Vec<usize>>,
}

impl Pattern for UniformDistance
{
	fn initialize(&mut self, source_size:usize, target_size:usize, topology:&dyn Topology, _rng: &mut StdRng)
	{
		let n= if self.switch_level { topology.num_routers() } else { topology.num_servers() };
		//assert!(n==source_size && n==target_size,"The UniformDistance pattern needs source_size({})==target_size({})==num_routers({})",source_size,target_size,n);
		assert_eq!(source_size, target_size, "The UniformDistance pattern needs source_size({})==target_size({})", source_size, target_size);
		assert_eq!(source_size % n, 0, "The UniformDistance pattern needs the number of {}({}) to be a divisor of source_size({})", if self.switch_level { "routers" } else { "servers" }, n, source_size);
		self.concentration = source_size/n;
		self.pool.reserve(n);
		for i in 0..n
		{
			let source = if self.switch_level { i } else {
				match topology.server_neighbour(i).0 {
					Location::RouterPort{
						router_index,
						router_port:_,
					} => router_index,
					_ => panic!("unconnected server"),
				}
			};
			let mut found: Vec<usize> = (0..n).filter(|&j|{
				let destination = if self.switch_level { j } else {
					match topology.server_neighbour(j).0 {
						Location::RouterPort{
							router_index,
							router_port:_,
						} => router_index,
						_ => panic!("unconnected server"),
					}
				};
				topology.distance(source,destination)==self.distance
			}).collect();
			found.shrink_to_fit();
			self.pool.push(found);
		}
	}
	fn get_destination(&self, origin:usize, _topology:&dyn Topology, rng: &mut StdRng)->usize
	{
		let pool = &self.pool[origin/self.concentration];
		let r=rng.gen_range(0..pool.len());
		pool[r]*self.concentration + (origin%self.concentration)
	}
}

impl UniformDistance
{
	fn new(arg:PatternBuilderArgument) -> UniformDistance
	{
		let mut distance =  None;
		let mut switch_level =  false;
		match_object_panic!(arg.cv,"UniformDistance",value,
			"distance" => distance=Some(value.as_f64().expect("bad value for distance") as usize),
			"switch_level" => switch_level = value.as_bool().expect("bad value for switch_level"),
		);
		let distance = distance.expect("There were no distance");
		UniformDistance{
			distance,
			switch_level,
			concentration:0,//to be filled on initialization
			pool: vec![],//to be filled on initialization
		}
	}
}

///Build a random map on initialization, which is then kept constant.
///Optionally allow self-messages.
///See `RandomPermutation` and `FileMap`.
#[derive(Quantifiable)]
#[derive(Debug)]
pub struct FixedRandom
{
	map: Vec<usize>,
	allow_self: bool,
	rng: Option<StdRng>,
}

impl Pattern for FixedRandom
{
	fn initialize(&mut self, source_size:usize, target_size:usize, _topology:&dyn Topology, rng: &mut StdRng)
	{
		self.map.reserve(source_size);
		let rng= self.rng.as_mut().unwrap_or(rng);
		for source in 0..source_size
		{
			// To avoid selecting self we subtract 1 from the total. If the random falls in the latter half we add it again.
			let n = if self.allow_self || target_size<source { target_size } else { target_size -1 };
			let mut elem = rng.gen_range(0..n);
			if !self.allow_self && elem>=source
			{
				elem += 1;
			}
			self.map.push(elem);
		}
	}
	fn get_destination(&self, origin:usize, _topology:&dyn Topology, _rng: &mut StdRng)->usize
	{
		self.map[origin]
	}
}

impl FixedRandom
{
	fn new(arg:PatternBuilderArgument) -> FixedRandom
	{
		let mut allow_self = false;
		let mut rng = None;
		match_object_panic!(arg.cv,"FixedRandom",value,
			"seed" => rng = Some( value.as_rng().expect("bad value for seed") ),
			"allow_self" => allow_self=value.as_bool().expect("bad value for allow_self"),
		);
		FixedRandom{
			map: vec![],//to be initialized
			allow_self,
			rng,
		}
	}
}


/// Partition the nodes in independent regions, each with its own pattern. Source and target sizes must be equal.
/// ```ignore
/// IndependentRegions{
/// 	// An array with the patterns for each region.
/// 	patterns: [Uniform, Hotspots{destinations:[0]}],
/// 	// An array with the size of each region. They must add up to the total size.
/// 	sizes: [100, 50],
/// 	// Alternatively, use relative_sizes. the pattern will be initialized with sizes proportional to these.
/// 	// You must use exactly one of either `sizes` or `relative_sizes`.
/// 	// relative_sizes: [88, 11],
/// }
/// ```
#[derive(Quantifiable)]
#[derive(Debug)]
pub struct IndependentRegions
{
	/// The actual size of each region. An empty vector if not given nor initialized.
	/// If not empty it must sum up to the total size and have as many elements as the `patterns` field.
	sizes: Vec<usize>,
	/// The pattern to be employed in each region.
	patterns: Vec<Box<dyn Pattern>>,
	/// If not empty, it is used to build the actual `sizes`.
	relative_sizes: Vec<f64>,
}

/**
Build an integer vector with elements proportional to the given `weights` and with a total `target_sum`.
Based on <https://stackoverflow.com/questions/16226991/allocate-an-array-of-integers-proportionally-compensating-for-rounding-errors>
**/
pub fn proportional_vec_with_sum(weights:&Vec<f64>, target_sum:usize) -> Vec<usize>
{
	let mut result : Vec<usize> = Vec::with_capacity(weights.len());
	let mut total_weight : f64 = weights.iter().sum();
	let mut target_sum : f64 = target_sum as f64;
	for &w in weights
	{
		let rounded : f64 = ( w*target_sum/total_weight ).round();
		result.push(rounded as usize);
		total_weight -= w;
		target_sum -= rounded;
	}
	result
}

impl Pattern for IndependentRegions
{
	fn initialize(&mut self, source_size:usize, target_size:usize, topology:&dyn Topology, rng: &mut StdRng)
	{
		assert_eq!(source_size, target_size, "source_size and target_size must be equal in IndependentRegions.");
		if !self.relative_sizes.is_empty()
		{
			assert!(self.sizes.is_empty(),"Cannot set both sizes and relative_sizes in IndependentRegions.");
			// Just doing this do not work. Consider [37,37,74] for 150, which gives [38,38,75].
			//let relative_total: f64 = self.relative_sizes.iter().sum();
			//let scale : f64 = source_size as f64 / relative_total;
			//let expected_sizes : Vec<f64> = self.relative_sizes.iter().map(|x|x*scale).collect();
			//self.sizes = expected_sizes.iter().map(|x|x.round() as usize).collect();
			//TODO: Is this guaranteed to sum correctly??
			self.sizes = proportional_vec_with_sum(&self.relative_sizes,source_size);
		}
		assert_eq!(self.sizes.iter().sum::<usize>(), source_size, "IndependentRegions sizes {:?} do not add up to the source_size {}", self.sizes, source_size);
		for region_index in 0..self.patterns.len()
		{
			let size = self.sizes[region_index];
			self.patterns[region_index].initialize(size,size,topology,rng);
		}
	}
	fn get_destination(&self, mut origin:usize, topology:&dyn Topology, rng: &mut StdRng)->usize
	{
		let mut region_index = 0;
		let mut region_offset = 0;
		while origin >= self.sizes[region_index]
		{
			origin -= self.sizes[region_index];
			region_offset += self.sizes[region_index];
			region_index += 1;
		}
		let destination = self.patterns[region_index].get_destination(origin,topology,rng);
		destination + region_offset
	}
}

impl IndependentRegions
{
	fn new(arg:PatternBuilderArgument) -> IndependentRegions
	{
		let mut patterns : Option<Vec<_>> = None;
		let mut sizes = None;
		let mut relative_sizes = None;
		match_object_panic!(arg.cv,"IndependentRegions",value,
			"patterns" => patterns = Some(value.as_array().expect("bad value for patterns").iter()
				.map(|v|new_pattern(PatternBuilderArgument{cv:v,..arg})).collect()),
			"sizes" => sizes = Some(value.as_array()
				.expect("bad value for sizes").iter()
				.map(|v|v.as_f64().expect("bad value in sizes") as usize).collect()),
			"relative_sizes" => relative_sizes = Some(value.as_array()
				.expect("bad value for relative_sizes").iter()
				.map(|v|v.as_f64().expect("bad value in relative_sizes")).collect()),
		);
		let patterns = patterns.expect("There was no patterns.");
		assert!( matches!(sizes,None) || matches!(relative_sizes,None), "Cannot set both sizes and relative_sizes." );
		assert!( !matches!(sizes,None) || !matches!(relative_sizes,None), "Must set one of sizes or relative_sizes." );
		let sizes = sizes.unwrap_or_else(||Vec::new());
		let relative_sizes = relative_sizes.unwrap_or_else(||Vec::new());
		assert_eq!(patterns.len(), sizes.len().max(relative_sizes.len()), "Different number of entries in IndependentRegions.");
		IndependentRegions{
			patterns,
			sizes,
			relative_sizes,
		}
	}
}



/**
A pattern in which the destinations are randomly sampled from the destinations for which there are some middle router satisfying
some criteria. Note this is only a pattern, the actual packet route does not have to go through such middle router.
It has the same implicit concentration scaling as UniformDistance, allowing building a pattern over a multiple of the number of switches.

Example configuration:
```ignore
RestrictedMiddleUniform{
	/// An optional integer value to allow only middle routers whose index is greater or equal to it.
	minimum_index: 100,
	/// An optional integer value to allow only middle routers whose index is lower or equal to it.
	// maximum_index: 100,
	/// Optionally, give a vector with the possible values of the distance from the source to the middle.
	distances_to_source: [1],
	/// Optionally, give a vector with the possible values of the distance from the middle to the destination.
	distances_to_destination: [1],
	/// Optionally, a vector with distances from source to destination, ignoring middle.
	distances_source_to_destination: [2],
	/// Optionally, set a pattern for those sources with no legal destination.
	else: Uniform,
}
```
**/
#[derive(Quantifiable)]
#[derive(Debug)]
pub struct RestrictedMiddleUniform
{
	minimum_index: Option<usize>,
	maximum_index: Option<usize>,
	distances_to_source: Option<Vec<usize>>,
	distances_to_destination: Option<Vec<usize>>,
	distances_source_to_destination: Option<Vec<usize>>,
	else_pattern: Option<Box<dyn Pattern>>,
	///Whether the pattern is defined at the switches, or otherwise, at the servers.
	switch_level: bool,
	/// sources/destinations mapped to each router. An implicit product to ease the normal case.
	concentration: usize,
	///`pool[i]` contains the routers at `distance` from the router `i`. 
	pool: Vec<Vec<usize>>,
}

impl Pattern for RestrictedMiddleUniform
{
	fn initialize(&mut self, source_size:usize, target_size:usize, topology:&dyn Topology, rng: &mut StdRng)
	{
		let n= if self.switch_level { topology.num_routers() } else { topology.num_servers() };
		//assert!(n==source_size && n==target_size,"The RestrictedMiddleUniform pattern needs source_size({})==target_size({})==num_routers({})",source_size,target_size,n);
		assert_eq!(source_size, target_size, "The RestrictedMiddleUniform pattern needs source_size({})==target_size({})", source_size, target_size);
		assert_eq!(source_size % n, 0, "The RestrictedMiddleUniform pattern needs the number of {}({}) to be a divisor of source_size({})", if self.switch_level { "routers" } else { "servers" }, n, source_size);
		self.concentration = source_size/n;
		self.pool.reserve(n);
		let middle_min = self.minimum_index.unwrap_or(0);
		let middle_max = self.maximum_index.unwrap_or_else(||topology.num_routers()-1);
		for source in 0..n
		{
			let source_switch = if self.switch_level { source } else {
				match topology.server_neighbour(source).0 {
					Location::RouterPort{
						router_index,
						router_port:_,
					} => router_index,
					_ => panic!("unconnected server"),
				}
			};
			// --- There are two main ways to proceed:
			// --- to run over the n^2 pairs of source/destination, filtering out by middle.
			// --- to run first over possible middle switches and then over destinations. But with this destinations appear for several middles and have to be cleaned up. This way could be more efficient for small distances if employing the neighbour function.
			//let mut found: Vec<usize> = (middle_min..=middle_max).flat_map(|&middle|{
			//	// First check criteria between source and middle
			//	if let Some(ref dists) = self.distances_to_source
			//	{
			//		let d = topology.distance(source,middle);
			//		if !dists.contains(&d) { return vec![]; }
			//	}
			//	// Now look for the destinations satisfying all the criteria.
			//	(0..n).filter(|destination|{
			//		let mut good = true;
			//		if let Some(ref dists) = self.distances_to_destination
			//		{
			//			let d = topology.distance(middle,destination);
			//			if !dists.contains(&d) { good=false; }
			//		}
			//		// we would add other criteria checks here.
			//		good
			//	}).collect()
			//}).collect();
			let mut found: Vec<usize> = (0..n).filter(|&destination|{
				let destination_switch = if self.switch_level { destination } else {
					match topology.server_neighbour(destination).0 {
						Location::RouterPort{
							router_index,
							router_port:_,
						} => router_index,
						_ => panic!("unconnected server"),
					}
				};
				for middle in middle_min..=middle_max
				{
					if let Some(ref dists) = self.distances_to_source
					{
						let d = topology.distance(source_switch,middle);
						if !dists.contains(&d) { continue; }
					}
					if let Some(ref dists) = self.distances_to_destination
					{
						let d = topology.distance(middle,destination_switch);
						if !dists.contains(&d) { continue; }
					}
					if let Some(ref dists) = self.distances_source_to_destination
					{
						let d = topology.distance(source_switch,destination_switch);
						if !dists.contains(&d) { continue; }
					}
					return true;
				}
				false
			}).collect();
			if self.else_pattern.is_none(){
				assert!(!found.is_empty(),"RestrictedMiddleUniform: Empty set of destinations for switch {} and there is no else clause set.",source_switch);
			}
			found.shrink_to_fit();
			self.pool.push(found);
		}
		if let Some(ref mut pat) = self.else_pattern
		{
			pat.initialize(source_size,target_size,topology,rng);
		}
	}
	fn get_destination(&self, origin:usize, topology:&dyn Topology, rng: &mut StdRng)->usize
	{
		let pool = &self.pool[origin/self.concentration];
		if pool.is_empty() {
			self.else_pattern.as_ref().expect("else clause should be set").get_destination(origin,topology,rng)
		} else {
			let r=rng.gen_range(0..pool.len());
			pool[r]*self.concentration + (origin%self.concentration)
		}
	}
}


/**
The node at an `index` sends traffic randomly to one of `index+g`, where `g` is any of the declared `generators`.
These sums are made modulo the destination size, which is intended to be equal the source size.
the induced communication matrix is a Circulant matrix, hence its name.

In this example each node `x` send to either `x+1` or `x+2`.
```ignore
Circulant{
	generators: [1,2],
}
```
**/
#[derive(Quantifiable,Debug)]
pub struct Circulant
{
	//config:
	///The generators to be employed.
	pub generators: Vec<i32>,
	//initialized:
	///The size of the destinations set, captured at initialization.
	pub size: i32,
}

impl Pattern for Circulant
{
	fn initialize(&mut self, _source_size:usize, target_size:usize, _topology:&dyn Topology, _rng: &mut StdRng)
	{
		self.size = target_size as i32;
	}
	fn get_destination(&self, origin:usize, _topology:&dyn Topology, rng: &mut StdRng)->usize
	{
		let r = rng.gen_range(0..self.generators.len());
		let gen = self.generators[r];
		// Note the '%' operator keeps the argument sign, so we use rem_euclid.
		(origin as i32+gen).rem_euclid(self.size) as usize
	}
}

impl Circulant
{
	fn new(arg:PatternBuilderArgument) -> Circulant
	{
		let mut generators = vec![];
		match_object_panic!(arg.cv,"Circulant",value,
			"generators" => generators=value.as_array().expect("bad value for generators").iter()
				.map(|v|v.as_i32().expect("bad value in generators")).collect(),
		);
		if generators.is_empty()
		{
			panic!("cannot build a Circulant pattern with empty set of generators.");
		}
		Circulant{
			generators,
			size:0,
		}
	}
}


impl RestrictedMiddleUniform
{
	fn new(arg:PatternBuilderArgument) -> RestrictedMiddleUniform
	{
		let mut minimum_index = None;
		let mut maximum_index = None;
		let mut distances_to_source = None;
		let mut distances_to_destination = None;
		let mut distances_source_to_destination = None;
		let mut else_pattern = None;
		let mut switch_level =  false;
		match_object_panic!(arg.cv,"RestrictedMiddleUniform",value,
			"minimum_index" => minimum_index=Some(value.as_f64().expect("bad value for minimum_index") as usize),
			"maximum_index" => maximum_index=Some(value.as_f64().expect("bad value for maximum_index") as usize),
			"distances_to_source" => distances_to_source=Some(
				value.as_array().expect("bad value for distances_to_source").iter().map(
				|x|x.as_f64().expect("bad value for distances_to_source") as usize
			).collect()),
			"distances_to_destination" => distances_to_destination=Some(
				value.as_array().expect("bad value for distances_to_destination").iter().map(
				|x|x.as_f64().expect("bad value for distances_to_destination") as usize
			).collect()),
			"distances_source_to_destination" => distances_source_to_destination=Some(
				value.as_array().expect("bad value for distances_source_to_destination").iter().map(
				|x|x.as_f64().expect("bad value for distances_source_to_destination") as usize
			).collect()),
			"else" => else_pattern=Some(new_pattern(PatternBuilderArgument{cv:value,..arg})),
			"switch_level" => switch_level = value.as_bool().expect("bad value for switch_level"),
		);
		RestrictedMiddleUniform{
			minimum_index,
			maximum_index,
			distances_to_source,
			distances_to_destination,
			distances_source_to_destination,
			else_pattern,
			switch_level,
			concentration:0,//to be filled on initialization
			pool: vec![],//to be filled on initialization
		}
	}
}

/**
Maps from a block into another following the natural embedding, keeping the coordinates of every node.
Both block must have the same number of dimensions, and each dimension should be greater at the destination than at the source.
This is intended to be used to place several small applications in a larger machine.
It can combined with [CartesianTransform] to be placed at an offset, to set a stride, or others.

Example mapping nodes in a block of 16 nodes into one of 64 nodes.
```ignore
CartesianEmbedding{
	source_sides: [4,4],
	destination_sides: [8,8],
}
```
**/
#[derive(Debug,Quantifiable)]
pub struct CartesianEmbedding
{
	source_cartesian_data: CartesianData,
	destination_cartesian_data: CartesianData,
}

impl Pattern for CartesianEmbedding
{
	fn initialize(&mut self, source_size:usize, target_size:usize, _topology:&dyn Topology, _rng: &mut StdRng)
	{
		if source_size!=self.source_cartesian_data.size
		{
			panic!("Source sizes do not agree on CartesianEmbedding. source_size={source_size}, source_sides={sides:?}",source_size=source_size,sides=self.source_cartesian_data.sides);
		}
		if target_size!=self.destination_cartesian_data.size
		{
			panic!("Destination sizes do not agree on CartesianEmbedding. target_size={target_size}, destinations_sides={sides:?}",target_size=target_size,sides=self.destination_cartesian_data.sides);
		}
	}
	fn get_destination(&self, origin:usize, _topology:&dyn Topology, _rng: &mut StdRng)->usize
	{
		let up_origin=self.source_cartesian_data.unpack(origin);
		self.destination_cartesian_data.pack(&up_origin)
	}
}

impl CartesianEmbedding
{
	pub fn new(arg:PatternBuilderArgument) -> CartesianEmbedding
	{
		let mut source_sides:Option<Vec<_>>=None;
		let mut destination_sides:Option<Vec<_>>=None;
		match_object_panic!(arg.cv,"CartesianEmbedding",value,
			"source_sides" => source_sides = Some(value.as_array().expect("bad value for source_sides").iter()
				.map(|v|v.as_usize().expect("bad value in source_sides")).collect()),
			"destination_sides" => destination_sides = Some(value.as_array().expect("bad value for destination_sides").iter()
				.map(|v|v.as_usize().expect("bad value in destination_sides")).collect()),
		);
		let source_sides=source_sides.expect("There were no source_sides");
		let destination_sides=destination_sides.expect("There were no destination_sides");
		if source_sides.len() != destination_sides.len()
		{
			panic!("Different number of dimensions in CartesianEmbedding.")
		}
		for (index,(ss, ds)) in std::iter::zip( source_sides.iter(), destination_sides.iter() ).enumerate()
		{
			if ss>ds
			{
				panic!("Source is greater than destination at side {index}. {ss}>{ds}",index=index,ss=ss,ds=ds);
			}
		}
		CartesianEmbedding{
			source_cartesian_data: CartesianData::new(&source_sides),
			destination_cartesian_data: CartesianData::new(&destination_sides),
		}
	}
}

/**
Select a block in source/destination sets to send traffic according to a pattern and the remainder according to another. The `uncut_sides` parameter define a large block that may be the whole set, otherwise discarding elements from the end. The `cut_sides` parameter defines a subblock embedded in the former. This defines two sets of nodes: the ones in the subblock and the rest. A pattern can be provided for each of these two sets. It is possible to specify offsets and strides for the subblock.

For example, in a network with 150 servers we could do the following to see it as a `[3,10,5]` block with an `[3,4,3]` block embedded in it. The small block of 36 server selects destinations randomly inside it. The rest of the network, `150-36=114` servers also send randomly among themselves. No message is send between those two sets. The middle dimension has offset 1, so coordinates `[x,0,z]` are out of the small block. It has also stride 2, so it only includes odd `y` coordinates. More precisely, it includes those `[x,y,z]` with any `x`, `z<3`, and `y=2k+1` for `k<4`.
```ignore
CartesianCut{
	uncut_sides: [3,10,5],
	cut_sides: [3,4,3],
	cut_strides: [1,2,1],// defaults to a 1s vector
	cut_offsets: [0,1,0],// defaults to a 0s vector
	cut_pattern: Uniform,
	remainder_pattern: Uniform,//defaults to Identity
}
```
This same example would work for more than 150 servers, putting all that excess in the large set.

Another notable example is to combine several of them. Here, we use a decomposition of the previous whole `[3,10,5]` block into two disjoint blocks of size `[3,5,5]`. The offset is chosen to make sure of both being disjoint (a packing) and covering the whole. Then we select a pattern for each block. Since the two patterns are disjoint the can be [composed](Composition) to obtain a pattern that follows each of the blocks.
```ignore
Composition{patterns:[
	CartesianCut{
		uncut_sides: [3,10,5],
		cut_sides: [3,5,5],
		cut_offsets: [0,0,0],
		cut_pattern: RandomPermutation,
		//remainder_pattern: Identity,
	},
	CartesianCut{
		uncut_sides: [3,10,5],
		cut_sides: [3,5,5],
		cut_offsets: [0,5,0],
		cut_pattern: Uniform,
		//remainder_pattern: Identity,
	},
]}
```
**/
#[derive(Debug,Quantifiable)]
pub struct CartesianCut
{
	// /// An offset before the block.
	// start_margin: usize,
	// /// Some nodes out of the cube at the end.
	// end_margin: usize,
	/// The source sides. Any node beyond its size goes directly to the remained pattern.
	uncut_cartesian_data: CartesianData,
	/// The block we cut
	cut_cartesian_data: CartesianData,
	/// Offsets to set where the cut start at each dimension. Default to 0.
	cut_offsets: Vec<usize>,
	/// At each dimension cut 1 stripe for each `cut_stride[dim]` uncut cells. Default to 1.
	cut_strides: Vec<usize>,
	/// The pattern over the cut block.
	cut_pattern: Box<dyn Pattern>,
	/// The pattern over the rest.
	remainder_pattern: Box<dyn Pattern>,
}

impl Pattern for CartesianCut
{
	fn initialize(&mut self, source_size:usize, target_size:usize, topology:&dyn Topology, rng: &mut StdRng)
	{
		let cut_size = self.cut_cartesian_data.size;
		self.cut_pattern.initialize(cut_size,cut_size,topology,rng);
		self.remainder_pattern.initialize(source_size-cut_size,target_size-cut_size,topology,rng);
	}
	fn get_destination(&self, origin:usize, topology:&dyn Topology, rng: &mut StdRng)->usize
	{
		let cut_size = self.cut_cartesian_data.size;
		if origin >= self.uncut_cartesian_data.size
		{
			let base = origin - cut_size;
			return self.from_remainder(self.remainder_pattern.get_destination(base,topology,rng));
		}
		let coordinates = self.uncut_cartesian_data.unpack(origin);
		let mut cut_count = 0;
		for dim in (0..coordinates.len()).rev()
		{
			if coordinates[dim] < self.cut_offsets[dim]
			{
				// Coordinate within margin
				return self.from_remainder(self.remainder_pattern.get_destination(origin - cut_count,topology,rng));
			}
			// how many 'rows' of cut are included.
			let hypercut_instances = (coordinates[dim] - self.cut_offsets[dim] + self.cut_strides[dim] -1 ) / self.cut_strides[dim];
			// the size of each 'row'.
			let hypercut_size : usize = self.cut_cartesian_data.sides[0..dim].iter().product();
			if hypercut_instances >= self.cut_cartesian_data.sides[dim]
			{
				// Beyond the cut
				cut_count += self.cut_cartesian_data.sides[dim]*hypercut_size;
				return self.from_remainder(self.remainder_pattern.get_destination(origin - cut_count,topology,rng));
			}
			cut_count += hypercut_instances*hypercut_size;
			if (coordinates[dim] - self.cut_offsets[dim]) % self.cut_strides[dim] != 0
			{
				// Space between stripes
				return self.from_remainder(self.remainder_pattern.get_destination(origin - cut_count,topology,rng));
			}
		}
		self.from_cut(self.cut_pattern.get_destination(cut_count,topology,rng))
	}
}

impl CartesianCut
{
	pub fn new(arg:PatternBuilderArgument) -> CartesianCut
	{
		let mut uncut_sides:Option<Vec<_>>=None;
		let mut cut_sides:Option<Vec<_>>=None;
		let mut cut_offsets:Option<Vec<_>>=None;
		let mut cut_strides:Option<Vec<_>>=None;
		let mut cut_pattern:Option<Box<dyn Pattern>>=None;
		let mut remainder_pattern:Option<Box<dyn Pattern>>=None;
		match_object_panic!(arg.cv,"CartesianCut",value,
			"uncut_sides" => uncut_sides = Some(value.as_array().expect("bad value for uncut_sides").iter()
				.map(|v|v.as_usize().expect("bad value in uncut_sides")).collect()),
			"cut_sides" => cut_sides = Some(value.as_array().expect("bad value for cut_sides").iter()
				.map(|v|v.as_usize().expect("bad value in cut_sides")).collect()),
			"cut_offsets" => cut_offsets = Some(value.as_array().expect("bad value for cut_offsets").iter()
				.map(|v|v.as_usize().expect("bad value in cut_offsets")).collect()),
			"cut_strides" => cut_strides = Some(value.as_array().expect("bad value for cut_strides").iter()
				.map(|v|v.as_usize().expect("bad value in cut_strides")).collect()),
			"cut_pattern" => cut_pattern = Some(new_pattern(arg.with_cv(value))),
			"remainder_pattern" => remainder_pattern = Some(new_pattern(arg.with_cv(value))),
		);
		let uncut_sides=uncut_sides.expect("There were no uncut_sides");
		let cut_sides=cut_sides.expect("There were no cut_sides");
		let n=uncut_sides.len();
		assert_eq!(n,cut_sides.len(),"CartesianCut: dimensions for uncut_sides and cut_sides must match.");
		let cut_offsets = cut_offsets.unwrap_or_else(||vec![0;n]);
		assert_eq!(n,cut_offsets.len(),"CartesianCut: dimensions for cut_offsets do not match.");
		let cut_strides = cut_strides.unwrap_or_else(||vec![1;n]);
		assert_eq!(n,cut_strides.len(),"CartesianCut: dimensions for cut_strides do not match.");
		let cut_pattern = cut_pattern.expect("There were no cut_pattern");
		let remainder_pattern = remainder_pattern.unwrap_or_else(||Box::new(Identity{}));
		CartesianCut{
			uncut_cartesian_data: CartesianData::new(&uncut_sides),
			cut_cartesian_data: CartesianData::new(&cut_sides),
			cut_offsets,
			cut_strides,
			cut_pattern,
			remainder_pattern,
		}
	}
	/**
	From an index in the cut region `(0..self.cut_cartesian_data.size)` get the whole index `0..target_size`.
	**/
	pub fn from_cut(&self, cut_index:usize) -> usize {
		//let hypercut_size : usize = self.cut_cartesian_data.sides[0..dim].iter().product();
		let n = self.cut_cartesian_data.sides.len();
		//let hpercut_sizes : Vec<usize> = Vec::with_capacity(n);
		//hypercut_sizes.push(1);
		//for dim in 1..n {
		//	hypercut_sizes.push( hypercut_sizes[dim-1]*self.cut_cartesian_data.sides[dim-1] );
		//}
		let coordinates = self.cut_cartesian_data.unpack(cut_index);
		let mut whole_index = 0;
		let mut hypersize = 1;
		for dim in 0..n {
			let coordinate = coordinates[dim]*self.cut_strides[dim] + self.cut_offsets[dim];
			whole_index += coordinate*hypersize;
			hypersize *= self.uncut_cartesian_data.sides[dim];
		}
		whole_index
	}
	/**
	From an index in the remainder region `(0..(target_size-self.cut_cartesian_data.size))` get the whole index.
	**/
	pub fn from_remainder(&self, remainder_index:usize) -> usize {
		if remainder_index >= self.uncut_cartesian_data.size {
			return remainder_index;
		}
		//let n = self.cut_cartesian_data.sides.len();
		//let hpercut_sizes : Vec<usize> = Vec::with_capacity(n);
		//hypercut_sizes.push(1);
		//for dim in 1..n {
		//	hypercut_sizes.push( hypercut_sizes[dim-1]*self.cut_cartesian_data.sides[dim-1] );
		//}
		//let mut whole_index = 0;
		////for dim in (0..n).rev() {
		////	let remaining_size = hyperuncut_sizes[dim]
		////	let coordinate = remainder_index - hypercut_sizes[dim];
		////	whole_index += coordinate*hypersize;
		////}
		//let mut remaining_size = 0;
		//for dim in 0..n {
		//	// Check if we are in this margin
		//	remaining_size += self.
		//}
		//whole_index
		todo!()
	}
}



/**
Apply some other [Pattern] over a set of nodes whose indices have been remapped according to a [Pattern]-given permutation.
A source `x` chooses as destination `map(pattern(invmap(x)))`, where `map` is the given permutation, `invmap` its inverse and `pattern` is the underlying pattern to apply. In other words, if `pattern(a)=b`, then destination of `map(a)` is set to `map(b)`. It can be seen as a [Composition] that manages building the inverse map.

Remapped nodes requires source and destination to be of the same size. The pattern creating the map is called once and must result in a permutation, as to be able to make its inverse.

For a similar operation on other types see [RemappedServersTopology](crate::topology::operations::RemappedServersTopology).

Example building a cycle in random order.
```ignore
RemappedNodes{
	/// The underlying pattern to be used.
	pattern: Circulant{generators:[1]},
	/// The pattern defining the relabelling.
	map: RandomPermutation,
}
```

**/
#[derive(Debug,Quantifiable)]
pub struct RemappedNodes
{
	/// Maps from inner indices to outer indices.
	/// It must be a permutation.
	from_base_map: Vec<usize>,
	/// Maps from outer indices to inner indices.
	/// The inverse of `from_base_map`.
	into_base_map: Vec<usize>,
	/// The inner pattern to be applied.
	pattern: Box<dyn Pattern>,
	/// The pattern to build the map vectors.
	map: Box<dyn Pattern>,
}

impl Pattern for RemappedNodes
{
	fn initialize(&mut self, source_size:usize, target_size:usize, topology:&dyn Topology, rng: &mut StdRng)
	{
		if source_size != target_size
		{
			panic!("RemappedNodes requires source and target sets to have same size.");
		}
		let n = source_size;
		self.map.initialize(n,n,topology,rng);
		self.from_base_map = (0..n).map(|inner_index|{
			self.map.get_destination(inner_index,topology,rng)
		}).collect();
		let mut into_base_map = vec![None;n];
		for (inside,&outside) in self.from_base_map.iter().enumerate()
		{
			match into_base_map[outside]
			{
				None => into_base_map[outside]=Some(inside),
				Some(already_inside) => panic!("Two inside nodes ({inside} and {already_inside}) mapped to the same outer index ({outside}).",inside=inside,already_inside=already_inside,outside=outside),
			}
		}
		self.into_base_map = into_base_map.iter().map(|x|x.expect("node not mapped")).collect();
		self.pattern.initialize(n,n,topology,rng);
	}
	fn get_destination(&self, origin:usize, topology:&dyn Topology, rng: &mut StdRng)->usize
	{
		let inner_origin = self.into_base_map[origin];
		let inner_dest = self.pattern.get_destination(inner_origin,topology,rng);
		self.from_base_map[inner_dest]
	}
}

impl RemappedNodes
{
	fn new(arg:PatternBuilderArgument) -> RemappedNodes
	{
		let mut pattern = None;
		let mut map = None;
		match_object_panic!(arg.cv, "RemappedNodes", value,
			"pattern" => pattern = Some(new_pattern(PatternBuilderArgument{cv:value,plugs:arg.plugs})),
			"map" => map = Some(new_pattern(PatternBuilderArgument{cv:value,plugs:arg.plugs})),
		);
		let pattern = pattern.expect("There were no pattern in configuration of RemappedNodes.");
		let map = map.expect("There were no map in configuration of RemappedNodes.");
		RemappedNodes{
			from_base_map: vec![],
			into_base_map: vec![],
			pattern,
			map,
		}
	}
}


/**
Matrix by vector multiplication. Origin is given coordinates as within a block of size `source_size`.
Then the destination coordinate vector is `y=Mx`, with `x` being the origin and `M` the given `matrix`.
This destination vector is converted into an index into a block of size `target_size`.

TODO: describe parameter `check_admisible`.

Example configuration:
```ignore
LinearTransform{
	source_size: [4,8,8],
	matrix: [
		[1,0,0],
		[0,1,0],
		[0,0,1],
	],
	target_size: [4,8,8],
	legend_name: "Identity",
	//check_admisible: false,
}
```
 **/
#[derive(Quantifiable)]
#[derive(Debug)]
pub struct LinearTransform
{
	///The Cartesian interpretation for the source vector
	source_size: CartesianData,
	///A matrix of integers.
	matrix: Vec<Vec<i32>>,
	///The Cartesian interpretation for the destination vector
	target_size: CartesianData,
}

impl Pattern for LinearTransform
{
	fn initialize(&mut self, source_size:usize, target_size:usize, _topology:&dyn Topology, _rng: &mut StdRng)
	{
		if source_size!=self.source_size.size || target_size!=self.target_size.size
		{
			println!("source_size({})!=self.source_size.size({}) || target_size({})!=self.target_size.size({})",source_size,self.source_size.size,target_size,self.target_size.size);
			panic!("Sizes do not agree on LinearTransform.");
		}
		//Check that the number of lines of the matrix is the same as the number of dimensions.
		if self.matrix.len()!=self.target_size.sides.len()
		{
			panic!("The matrix has {} lines, but there are {} dimensions.",self.matrix.len(),self.target_size.sides.len());
		}
		//Check that the size of each line of the matrix is the same as the number of dimensions.
		for (index,line) in self.matrix.iter().enumerate()
		{
			if line.len()!=self.source_size.sides.len()
			{
				panic!("Line {} of the matrix has {} elements, but there are {} dimensions.",index,line.len(),self.source_size.sides.len());
			}
		}
	}
	fn get_destination(&self, origin:usize, _topology:&dyn Topology, _rng: &mut StdRng)->usize
	{
		//use std::convert::TryInto;
		let up_origin=self.source_size.unpack(origin);
		let mut result = vec![0usize;self.target_size.size];
		for (index,value) in self.matrix.iter().enumerate()
		{
			result[index] = (value.iter().zip(up_origin.iter()).map(|(&a, &b)| (a * b as i32)).sum::<i32>().rem_euclid(self.target_size.sides[index] as i32) ) as usize;
		}
		self.target_size.pack(&result)
	}
}

impl LinearTransform
{
	fn new(arg:PatternBuilderArgument) -> LinearTransform
	{
		let mut source_size:Option<Vec<_>>=None;
		let mut matrix:Option<Vec<Vec<i32>>>=None;
		let mut target_size:Option<Vec<_>>=None;
		let mut check_admisible = false;

		match_object_panic!(arg.cv,"LinearTransform",value,
			"source_size" => source_size = Some(value.as_array().expect("bad value for sides").iter()
				.map(|v|v.as_usize().expect("bad value in sides")).collect()),
			"matrix" => matrix=Some(value.as_array().expect("bad value for matrix").iter()
				.map(|v|v.as_array().expect("bad value in matrix").iter().map(|n|n.as_i32().unwrap()).collect() ).collect() ),
			"target_size" => target_size = Some(value.as_array().expect("bad value for sides").iter()
				.map(|v|v.as_usize().expect("bad value in sides")).collect()),
			"check_admisible" => check_admisible = value.as_bool().expect("bad value for check_admisible"),
		);
		let source_size=source_size.expect("There were no sides");
		let matrix=matrix.expect("There were no matrix");
		let target_size=target_size.expect("There were no sides");
		//let permute=permute.expect("There were no permute");
		//let complement=complement.expect("There were no complement");
		//calculate the derminant of the matrix
		if check_admisible{
			let determinant = laplace_determinant(&matrix);
			if determinant == 0
			{
				//print warning
				println!("WARNING: The determinant of the matrix in the LinearTransform is 0.");
			}
		}

		LinearTransform{
			source_size: CartesianData::new(&source_size),
			matrix,
			target_size: CartesianData::new(&target_size),
		}
	}
}


/**
Method to calculate the determinant of a matrix.

TODO: integrate in matrix.rs
 **/
fn laplace_determinant(matrix: &Vec<Vec<i32>>) -> i32
{
	let mut determinant = 0;
	if matrix.len() == 1
	{
		return matrix[0][0];
	}
	else if matrix.len() == 2
	{
		return matrix[0][0] * matrix[1][1] - matrix[0][1] * matrix[1][0];
	}
	else
	{
		for i in 0..matrix.len()
		{
			let mut sub_matrix = vec![vec![0; matrix.len() - 1]; matrix.len() - 1];
			for j in 1..matrix.len()
			{
				let mut index = 0;
				for k in 0..matrix.len()
				{
					if k == i
					{
						continue;
					}
					sub_matrix[j - 1][index] = matrix[j][k];
					index += 1;
				}
			}
			determinant += matrix[0][i] * i32::pow(-1, i as u32) * laplace_determinant(&sub_matrix);
		}
	}
	determinant
}


/**
Use a `indexing` pattern to select among several possible patterns from the input to the output.
The `indexing` is initialized as a pattern from the input size to the number of `patterns`.
This is a Switch pattern, not a [Router] of packets.

This example keeps the even fixed and send odd input randomly. These odd input select even or odd indistinctly.
```ignore
Switch{
	indexing: LinearTansform{
		source_size: [2, 10],
		target_size: [2],
		matrix: [
			[1, 0],
		],
	},
	patterns: [
		Identity,
		Uniform,
	],
}
```

In this example the nodes at `(0,y)` are sent to a `(y,0,0)` row.
And the nodes at `(1,y)` are sent to a `(0,y,0)` column.
Destination `(0,0,0)` has both `(0,0)` and `(1,0)` as sources.
```ignore
Switch{
	indexing: LinearTransform{
		source_size: [2, 8],
		target_size: [2],
		matrix: [
			[1, 0],
		],
	},
	patterns: [
		Composition{patterns:[
			LinearTransform{
				source_size: [2, 8],
				target_size: [8],
				matrix: [
					[0, 1],
				],
			},
			CartesianEmbedding{
				source_sides: [8,1,1],
				destination_sides: [8,8,8],
			},
		],middle_sizes:[8]},
		Composition{patterns:[
			LinearTransform{
				source_size: [2, 8],
				target_size: [8],
				matrix: [
					[0, 1],
				],
			},
			CartesianEmbedding{
				source_sides: [1,8,1],
				destination_sides: [8,8,8],
			},
		],middle_sizes:[8]},
	],
},
```

<<<<<<< HEAD
=======
TODO: describe `expand` and `seed`.

>>>>>>> 36891118
This example assigns 10 different RandomPermutations, depending on the `y` value, mentioned earlier.
```ignore
Switch{
	indexing: LinearTansform{
		source_size: [2, 10],
		target_size: [10],
		matrix: [
			[0, 1],
		],
	},
	patterns: [
		RandomPermutation,
	],
	expand: [10,],
}
```
**/
#[derive(Debug,Quantifiable)]
pub struct Switch {
	indexing: Box<dyn Pattern>,
	patterns: Vec<Box<dyn Pattern>>,
	seed: Option<f64>,
}

impl Pattern for Switch {
	fn initialize(&mut self, source_size:usize, target_size:usize, topology:&dyn Topology, rng: &mut StdRng)
	{
		self.indexing.initialize(source_size,self.patterns.len(),topology,rng);

		let mut seed_generator = if let Some(seed) = self.seed{
			Some(StdRng::seed_from_u64(seed as u64))
		} else {
			None
		};
		for pattern in self.patterns.iter_mut() {
			if let Some( seed_generator) = seed_generator.as_mut(){
				let seed = seed_generator.next_u64();
				pattern.initialize(source_size,target_size,topology, &mut StdRng::seed_from_u64(seed));
			}else{
				pattern.initialize(source_size,target_size,topology, rng);
			}
		}
	}
	fn get_destination(&self, origin:usize, topology:&dyn Topology, rng: &mut StdRng)->usize
	{
		let index = self.indexing.get_destination(origin,topology,rng);
		self.patterns[index].get_destination(origin,topology,rng)
	}
}

impl Switch {
	fn new(arg:PatternBuilderArgument) -> Switch
	{
		let mut indexing = None;
		let mut patterns= None;//:Option<Vec<Box<dyn Pattern>>> = None;
		let mut expand: Option<Vec<usize>> = None;
		let mut seed = None;

		match_object_panic!(arg.cv,"Switch",value,
			"indexing" => indexing = Some(new_pattern(PatternBuilderArgument{cv:value,..arg})),
			"patterns" => patterns=Some( value.as_array().expect("bad value for patterns") ),
			"expand" => expand = Some(value.as_array().expect("bad value for expand").iter()
				.map(|v|v.as_usize().expect("bad value in expand")).collect()),
			"seed" => seed = Some(value.as_f64().expect("bad value for seed")),
		);
		let indexing = indexing.expect("Missing indexing in Switch.");
		let patterns = patterns.expect("Missing patterns in Switch.");
		let patterns = if let Some(expand) = expand {
			let mut new_patterns = vec![];
			for (index, pattern) in patterns.into_iter().enumerate() {
				for _ in 0..expand[index] {
					new_patterns.push(new_pattern(PatternBuilderArgument{cv:pattern,..arg}));
				}
			}
			new_patterns
		} else {
			patterns.iter().map(|pcv|new_pattern(PatternBuilderArgument{cv:pcv,..arg})).collect()
		};
		Switch{
			indexing,
			patterns,
			seed,
		}
	}
}
<<<<<<< HEAD
/**
* For each source, it keeps a state of the last destination used. When applying the pattern, it uses the last destination as the origin for the pattern, and
* the destination is saved for the next call to the pattern.
* ´´´ignore
* ElementComposition{
* 	pattern: RandomPermutation,
* }
* ´´´
 **/
=======

/**
For each source, it keeps a state of the last destination used. When applying the pattern, it uses the last destination as the origin for the pattern, and
the destination is saved for the next call to the pattern.
```ignore
ElementComposition{
	pattern: RandomPermutation,
}
```
**/
>>>>>>> 36891118
#[derive(Quantifiable)]
#[derive(Debug)]
pub struct ElementComposition
{
	///Pattern to apply.
	pattern: Box<dyn Pattern>,
	///Pending destinations.
	origin_state: RefCell<Vec<usize>>,
}

impl Pattern for ElementComposition
{
	fn initialize(&mut self, source_size:usize, target_size:usize, _topology:&dyn Topology, _rng: &mut StdRng)
	{
		if source_size!= target_size
		{
			panic!("ElementComposition requires source and target sets to have same size.");
		}
		self.pattern.initialize(source_size,target_size,_topology,_rng);
		self.origin_state.replace((0..source_size).collect());
	}
	fn get_destination(&self, origin:usize, _topology:&dyn Topology, rng: &mut StdRng)->usize
	{
		if origin >= self.origin_state.borrow().len()
		{
			panic!("ElementComposition: origin {} is beyond the source size {}",origin,self.origin_state.borrow().len());
		}
		let index = self.origin_state.borrow_mut()[origin];
		let destination = self.pattern.get_destination(index,_topology,rng);
		self.origin_state.borrow_mut()[origin] = destination;
		destination
	}
}

impl ElementComposition
{
	fn new(arg:PatternBuilderArgument) -> ElementComposition
	{
		let mut pattern = None;
		match_object_panic!(arg.cv,"ElementComposition",value,
			"pattern" => pattern = Some(new_pattern(PatternBuilderArgument{cv:value,..arg})),
		);
		let pattern = pattern.expect("There were no pattern in configuration of ElementComposition.");
		ElementComposition{
			pattern,
			origin_state: RefCell::new(vec![]),
		}
	}
}
/**
* Pattern which simulates an all-gather or all-reduce in log p steps, applying the recursive doubling technique.
* The communications represent a Hypercube.
**/
#[derive(Quantifiable)]
#[derive(Debug)]
pub struct RecursiveDistanceHalving
{
	///Pending destinations.
	origin_state: RefCell<Vec<usize>>,
	///Map for the different states
	cartesian_data: Vec<CartesianData>,
}

impl Pattern for RecursiveDistanceHalving
{
	fn initialize(&mut self, source_size:usize, target_size:usize, _topology:&dyn Topology, _rng: &mut StdRng)
	{
		if source_size!= target_size
		{
			panic!("RecursiveDistanceHalving requires source and target sets to have same size.");
		}
		//If the source size is not a power of 2, the pattern will not work.
		if !source_size.is_power_of_two()
		{
			panic!("RecursiveDistanceHalving requires source size to be a power of 2.");
		}
		let pow = source_size.ilog2();
		self.origin_state = RefCell::new(vec![0;source_size]);
		self.cartesian_data = (0..pow).map(|i| CartesianData::new(&[source_size/2_usize.pow(i), 2_usize.pow(i)]) ).collect();
		//print the cartesian_data
		// for i in 0..pow
		// {
		// 	println!("cartesian_data[{}]: {:?}",i, self.cartesian_data[i as usize].sides);
		// }
	}
	fn get_destination(&self, origin:usize, _topology:&dyn Topology, _rng: &mut StdRng)->usize
	{
		if origin >= self.origin_state.borrow().len()
		{
			panic!("RecursiveDistanceHalving: origin {} is beyond the source size {}",origin,self.origin_state.borrow().len());
		}
		let index = self.origin_state.borrow()[origin];
		if index >=self.cartesian_data.len()
		{
			return origin; //No more to do...
			//panic!("RecursiveDistanceHalving: index {} is beyond the cartesian_data size {}",index,self.cartesian_data.len());
		}
		//print origin_state
		// println!("origin_state: {:?}",self.origin_state.borrow());
		self.origin_state.borrow_mut()[origin]+=1;
		let source_coord = self.cartesian_data[index].unpack(origin);
		let partition_size = self.cartesian_data[index].sides[0];
		self.cartesian_data[index].pack(&[ (source_coord[0] + partition_size/2) % partition_size, source_coord[1]])

	}
}

impl RecursiveDistanceHalving
{
	fn new(_arg:PatternBuilderArgument) -> RecursiveDistanceHalving
	{
		RecursiveDistanceHalving{
			origin_state: RefCell::new(vec![]),
			cartesian_data: vec![],
		}
	}
}


/**
* Pattern to simulate communications in a BinomialTree.
* Going upwards could be seen as a reduction, and going downwards as a broadcast.
**/
#[derive(Quantifiable)]
#[derive(Debug)]
pub struct BinomialTree
{
	///How to go through the tree.
	upwards: bool,
	///Tree embedded into a Hypercube
	cartesian_data: CartesianData,
	///State indicating the neighbour to send downwards
	state: RefCell<Vec<usize>>,
}

impl Pattern for BinomialTree
{
	fn initialize(&mut self, source_size:usize, target_size:usize, _topology:&dyn Topology, _rng: &mut StdRng)
	{
		if source_size!= target_size
		{
			panic!("BinomialTree requires source and target sets to have same size.");
		}

		if !source_size.is_power_of_two()
		{
			panic!("BinomialTree requires source size to be a power of 2.");
		}

		let mut tree_order = source_size.ilog2();

		if source_size > 2usize.pow(tree_order)
		{
			tree_order +=1;
		}
		self.cartesian_data = CartesianData::new(&vec![2; tree_order as usize]); // Tree emdebbed into an hypercube
		self.state = RefCell::new(vec![0; source_size]);
	}
	fn get_destination(&self, origin:usize, _topology:&dyn Topology, _rng: &mut StdRng)->usize
	{
		if origin >= self.cartesian_data.size
		{
			panic!("BinomialTree: origin {} is beyond the source size {}",origin,self.cartesian_data.size);
		}
		let mut source_coord = self.cartesian_data.unpack(origin);
		let first_one_index = source_coord.iter().enumerate().find(|(_index, &value)| value == 1);

		return if self.upwards
		{
			if origin == 0 {
				0
			} else {
				let first_one_index = first_one_index.unwrap().0;
				let state = self.state.borrow()[origin];
				if state == 1{
					origin
				}else{
					self.state.borrow_mut()[origin] = 1;
					source_coord[first_one_index] = 0;
					self.cartesian_data.pack(&source_coord)
				}
			}
		}else{
			let first_one_index = if origin == 0{
					self.cartesian_data.sides.len() //log x in base 2... the number of edges in hypercube
				} else{
					first_one_index.unwrap().0
				};
			let son_index = self.state.borrow()[origin];

			if first_one_index > son_index
			{
				self.state.borrow_mut()[origin] += 1;
				origin + 2usize.pow(son_index as u32)
			}else{
				origin // no sons / no more sons to send
			}
		}
	}
}

impl BinomialTree
{
	fn new(arg:PatternBuilderArgument) -> BinomialTree
	{
		let mut upwards = None;
		match_object_panic!(arg.cv,"BinomialTree",value,
			"upwards" => upwards = Some(value.as_bool().expect("bad value for upwards for pattern BinomialTree")),
		);
		let upwards = upwards.expect("There were no upwards in configuration of BinomialTree.");
		BinomialTree{
			upwards,
			cartesian_data: CartesianData::new(&vec![2;2]),
			state: RefCell::new(vec![]),
		}
	}
}



/**
<<<<<<< HEAD
* Boolean function which puts a 1 if the pattern contains the server, and 0 otherwise.
* ´´´ignore
* BooleanFunction{
* 	pattern: Hotspots{selected_destinations: [0]}, //1 if the server is 0, 0 otherwise
*	pattern_destination_size: 1,
* 	}
* ´´´
=======
Boolean function which puts a 1 if the pattern contains the server, and 0 otherwise.
```ignore
BooleanFunction{
	pattern: Hotspots{selected_destinations: [0]}, //1 if the server is 0, 0 otherwise
	pattern_destination_size: 1,
}
```
>>>>>>> 36891118
**/
#[derive(Quantifiable)]
#[derive(Debug)]
pub struct CandidatesSelection
{
	///Pattern to apply.
	selected: Option<Vec<usize>>,
	///Pattern to apply.
	pattern: Box<dyn Pattern>,
	///Pattern destination size.
	pattern_destination_size: usize,
}

impl Pattern for CandidatesSelection
{
	fn initialize(&mut self, source_size:usize, target_size:usize, _topology:&dyn Topology, _rng: &mut StdRng)
	{
		if target_size != 2
		{
			panic!("CandidatesSelection requires target size to be 2.");
		}
		self.pattern.initialize(source_size, self.pattern_destination_size, _topology, _rng);
		let mut selection = vec![0;source_size];
		for i in 0..source_size
		{
			selection[self.pattern.get_destination(i,_topology,_rng)] = 1;
		}
		self.selected = Some(selection);
	}
	fn get_destination(&self, origin:usize, _topology:&dyn Topology, _rng: &mut StdRng)->usize
	{
		if origin >= self.selected.as_ref().unwrap().len()
		{
			panic!("CandidatesSelection: origin {} is beyond the source size {}",origin,self.selected.as_ref().unwrap().len());
		}
		self.selected.as_ref().unwrap()[origin]
	}
}

impl CandidatesSelection
{
	fn new(arg:PatternBuilderArgument) -> CandidatesSelection
	{
		let mut pattern = None;
		let mut pattern_destination_size = None;
		match_object_panic!(arg.cv,"CandidatesSelection",value,
			"pattern" => pattern = Some(new_pattern(PatternBuilderArgument{cv:value,..arg})),
			"pattern_destination_size" => pattern_destination_size = Some(value.as_usize().expect("bad value for pattern_destination_size")),
		);
		let pattern = pattern.expect("There were no pattern in configuration of CandidatesSelection.");
		let pattern_destination_size = pattern_destination_size.expect("There were no pattern_destination_size in configuration of CandidatesSelection.");
		CandidatesSelection{
			selected: None,
			pattern,
			pattern_destination_size,
		}
	}
}
/**
A transparent meta-pattern to help debug other [Pattern].

```ignore
Debug{
	pattern: ...,
	check_permutation: true,
}
```
**/
//TODO: admissible, orders/cycle-finding, suprajective,
#[derive(Debug,Quantifiable)]
struct DebugPattern {
	/// The pattern being applied transparently.
	pattern: Box<dyn Pattern>,
	/// Whether to consider an error not being a permutation.
	check_permutation: bool,
	/// Size of source cached at initialization.
	source_size: usize,
	/// Size of target cached at initialization.
	target_size: usize,
}

impl Pattern for DebugPattern{
	fn initialize(&mut self, source_size:usize, target_size:usize, topology:&dyn Topology, rng: &mut StdRng)
	{
		self.source_size = source_size;
		self.target_size = target_size;
		self.pattern.initialize(source_size,target_size,topology,rng);
		if self.check_permutation {
			if source_size != target_size {
				panic!("cannot be a permutation is source size {} and target size {} do not agree.",source_size,target_size);
			}
			let mut hits = vec![false;target_size];
			for origin in 0..source_size {
				let dst = self.pattern.get_destination(origin,topology,rng);
				if hits[dst] {
					panic!("Destination {} hit at least twice.",dst);
				}
				hits[dst] = true;
			}
		}
	}
	fn get_destination(&self, origin:usize, topology:&dyn Topology, rng: &mut StdRng)->usize
	{
		if origin >= self.source_size {
			panic!("Received an origin {origin} beyond source size {size}",size=self.source_size);
		}
		let dst = self.pattern.get_destination(origin,topology,rng);
		if dst >= self.target_size {
			panic!("The destination {dst} is beyond the target size {size}",size=self.target_size);
		}
		dst
	}
}

impl DebugPattern{
	fn new(arg:PatternBuilderArgument) -> DebugPattern{
		let mut pattern = None;
		let mut check_permutation = false;
		match_object_panic!(arg.cv,"Debug",value,
			"pattern" => pattern = Some(new_pattern(PatternBuilderArgument{cv:value,plugs:arg.plugs})),
			"check_permutation" => check_permutation = value.as_bool().expect("bad value for check_permutation"),
		);
		let pattern = pattern.expect("Missing pattern in configuration of Debug.");
		DebugPattern{
			pattern,
			check_permutation,
			source_size:0,
			target_size:0,
		}
	}
}



/**
A transparent meta-pattern to help debug other [Pattern].

```ignore
Debug{
	pattern: ...,
	check_permutation: true,
}
```
 **/
//TODO: admissible, orders/cycle-finding, suprajective,
#[derive(Debug,Quantifiable)]
struct MiDebugPattern {
	/// The pattern being applied transparently.
	pattern: Vec<Box<dyn Pattern>>,
	/// Whether to consider an error not being a permutation.
	check_permutation: bool,
	/// Whether to consider an error not being an injection.
	check_injective: bool,
	/// Size of source cached at initialization.
	source_size: Vec<usize>,
	/// Size of target cached at initialization.
	target_size: usize,
}

impl Pattern for MiDebugPattern {
	fn initialize(&mut self, _source_size:usize, _target_size:usize, topology:&dyn Topology, rng: &mut StdRng)
	{
		// self.source_size = source_size;
		// self.target_size = target_size;
		for (index, pattern) in self.pattern.iter_mut().enumerate() {
			pattern.initialize(self.source_size[index], self.target_size, topology,rng);
		}

		if self.check_injective{

			if self.source_size.iter().sum::<usize>() > self.target_size{
				panic!("cannot be injective if source size {} is more than target size {}",self.source_size.iter().sum::<usize>(),self.target_size);
			}
			let mut hits = vec![-1;self.target_size];
			for (index, size) in self.source_size.iter().enumerate() {

				for origin_local in 0..*size {
					let dst = self.pattern[index].get_destination(origin_local,topology,rng);
					if hits[dst] != -1 {
						panic!("Destination {} hit by origin {}, now by {}, in pattern: {}",dst,hits[dst],origin_local, index);
					}
					hits[dst] = origin_local as isize;
				}

			}
			println!("Check injective patterns passed.");
			println!("There were the following number of sources: {:?} ({}), and the following number of destinations: {}",self.source_size,self.source_size.iter().sum::<usize>(),self.target_size);
			println!("There are {} free destinations, and {} servers hits. The free destinations are: {:?}",hits.iter().filter(|x|**x==-1).count(),hits.iter().filter(|x|**x!=-1).count(),hits.iter().enumerate().filter(|(_,x)|**x==-1).map(|(i,_)|i).collect::<Vec<usize>>());

		}
		// if self.check_permutation {
		// 	if self.source_size != self.target_size {
		// 		panic!("cannot be a permutation is source size {} and target size {} do not agree.",self.source_size,self.target_size);
		// 	}
		// 	let mut hits = vec![false;self.target_size];
		// 	for origin in 0..self.source_size {
		// 		let dst = self.pattern.get_destination(origin,topology,rng);
		// 		if hits[dst] {
		// 			panic!("Destination {} hit at least twice.",dst);
		// 		}
		// 		hits[dst] = true;
		// 	}
		// }
		panic!("This is just a check.")
	}
	fn get_destination(&self, _origin:usize, _topology:&dyn Topology, _rng: &mut StdRng)->usize
	{
		0
		// if origin >= self.source_size {
		// 	panic!("Received an origin {origin} beyond source size {size}",size=self.source_size);
		// }
		// let dst = self.pattern.get_destination(origin,topology,rng);
		// if dst >= self.target_size {
		// 	panic!("The destination {dst} is beyond the target size {size}",size=self.target_size);
		// }
		// dst
	}
}

impl MiDebugPattern {
	fn new(arg:PatternBuilderArgument) -> MiDebugPattern {
		let mut pattern = None;
		let mut check_permutation = false;
		let mut check_injective = false;
		let mut source_size = None;
		let mut target_size = None;
		match_object_panic!(arg.cv,"Debug",value,
			"patterns" => pattern = Some(value.as_array().expect("bad value for pattern").iter()
				.map(|pcv|new_pattern(PatternBuilderArgument{cv:pcv,..arg})).collect()),
			"check_permutation" => check_permutation = value.as_bool().expect("bad value for check_permutation"),
			"source_size" => source_size = Some(value.as_array().expect("bad value for source_size").iter()
				.map(|v|v.as_usize().expect("bad value in source_size")).collect()),
			"target_size" => target_size = Some(value.as_usize().expect("bad value for target_size")),
			"check_injective" => check_injective = value.as_bool().expect("bad value for check_injective"),
		);
		let pattern = pattern.expect("Missing pattern in configuration of Debug.");
		let source_size = source_size.expect("Missing source_size in configuration of Debug.");
		let target_size = target_size.expect("Missing target_size in configuration of Debug.");
		MiDebugPattern {
			pattern,
			check_permutation,
			check_injective,
			source_size,
			target_size,
		}
	}
}

#[cfg(test)]
mod tests {
	use super::*;
	use rand::SeedableRng;
	#[test]
	fn uniform_test()
	{
		let plugs = Plugs::default();
		let mut rng=StdRng::seed_from_u64(10u64);
		use crate::topology::{new_topology,TopologyBuilderArgument};
		// TODO: topology::dummy?
		let topo_cv = ConfigurationValue::Object("Hamming".to_string(),vec![("sides".to_string(),ConfigurationValue::Array(vec![])), ("servers_per_router".to_string(),ConfigurationValue::Number(1.0))]);
		let dummy_topology = new_topology(TopologyBuilderArgument{cv:&topo_cv,plugs:&plugs,rng:&mut rng});
		for origin_size in [10,20]
		{
			for destination_size in [10,20]
			{
				for allow_self in [true,false]
				{
					let cv_allow_self = if allow_self { ConfigurationValue::True } else { ConfigurationValue::False };
					let cv = ConfigurationValue::Object("Uniform".to_string(),vec![("allow_self".to_string(),cv_allow_self)]);
					let arg = PatternBuilderArgument{ cv:&cv, plugs:&plugs };
					let mut uniform = UniformPattern::new(arg);
					uniform.initialize(origin_size,destination_size,&*dummy_topology,&mut rng);
					let sample_size = (origin_size+destination_size)*10;
					let origin=5;
					let mut counts = vec![0;destination_size];
					for _ in 0..sample_size
					{
						let destination = uniform.get_destination(origin,&*dummy_topology,&mut rng);
						assert!(destination<destination_size, "bad destination from {} into {} (allow_self:{}) got {}",origin_size,destination_size,allow_self,destination);
						counts[destination]+=1;
					}
					assert!( (allow_self && counts[origin]>0) || (!allow_self && counts[origin]==0) , "allow_self failing");
					for (dest,&count) in counts.iter().enumerate()
					{
						assert!( dest==origin || count>0, "missing elements at index {} from {} into {} (allow_self:{})",dest,origin_size,destination_size,allow_self);
					}
				}
			}
		}
	}
	#[test]
	fn fixed_random_self()
	{
		let plugs = Plugs::default();
		let cv = ConfigurationValue::Object("FixedRandom".to_string(),vec![("allow_self".to_string(),ConfigurationValue::True)]);
		let mut rng=StdRng::seed_from_u64(10u64);
		use crate::topology::{new_topology,TopologyBuilderArgument};
		// TODO: topology::dummy?
		let topo_cv = ConfigurationValue::Object("Hamming".to_string(),vec![("sides".to_string(),ConfigurationValue::Array(vec![])), ("servers_per_router".to_string(),ConfigurationValue::Number(1.0))]);
		let dummy_topology = new_topology(TopologyBuilderArgument{cv:&topo_cv,plugs:&plugs,rng:&mut rng});
		
		for size in [1000]
		{
			let mut count = 0;
			let sizef = size as f64;
			let sample_size = 100;
			let expected_unique = sizef* ( (sizef-1.0)/sizef ).powf(sizef-1.0) * sample_size as f64;
			let mut unique_count = 0;
			for _ in 0..sample_size
			{
				let arg = PatternBuilderArgument{ cv:&cv, plugs:&plugs };
				let mut with_self = FixedRandom::new(arg);
				with_self.initialize(size,size,&*dummy_topology,&mut rng);
				let mut dests = vec![0;size];
				for origin in 0..size
				{
					let destination = with_self.get_destination(origin,&*dummy_topology,&mut rng);
					if destination==origin
					{
						count+=1;
					}
					dests[destination]+=1;
				}
				unique_count += dests.iter().filter(|&&x|x==1).count();
			}
			assert!( count>=sample_size-1,"too few self messages {}, expecting {}",count,sample_size);
			assert!( count<=sample_size+1,"too many self messages {}, expecting {}",count,sample_size);
			assert!( (unique_count as f64) >= expected_unique*0.99 ,"too few unique destinations {}, expecting {}",unique_count,expected_unique);
			assert!( (unique_count as f64) <= expected_unique*1.01 ,"too many unique destinations {}, expecting {}",unique_count,expected_unique);
		}
		
		let cv = ConfigurationValue::Object("FixedRandom".to_string(),vec![("allow_self".to_string(),ConfigurationValue::False)]);
		for logsize in 1..10
		{
			let arg = PatternBuilderArgument{ cv:&cv, plugs:&plugs };
			let size = 2usize.pow(logsize);
			let mut without_self = FixedRandom::new(arg);
			without_self.initialize(size,size,&*dummy_topology,&mut rng);
			let count = (0..size).filter( |&origin| origin==without_self.get_destination(origin,&*dummy_topology,&mut rng) ).count();
			assert_eq!(count, 0, "Got {} selfs at size {}.", count, size);
		}
	}
}
<|MERGE_RESOLUTION|>--- conflicted
+++ resolved
@@ -1148,21 +1148,14 @@
  For a source, it sums the result of applying several patterns.
  For instance, the destination of a server a would be: dest(a) = p1(a) + p2(a) + p3(a).
  middle_sizes indicates the size of the intermediate patters.
-<<<<<<< HEAD
-=======
 
  TODO: add an example.
->>>>>>> 36891118
  **/
 #[derive(Quantifiable)]
 #[derive(Debug)]
 pub struct Sum
 {
-<<<<<<< HEAD
-	patterns: RefCell<Vec<Box<dyn Pattern>>>,
-=======
 	patterns: Vec<Box<dyn Pattern>>,
->>>>>>> 36891118
 	middle_sizes: Vec<usize>,
 	target_size: Option<usize>,
 }
@@ -1171,11 +1164,7 @@
 {
 	fn initialize(&mut self, source_size:usize, target_size:usize, topology:&dyn Topology, rng: &mut StdRng)
 	{
-<<<<<<< HEAD
-		for (index,pattern) in self.patterns.borrow_mut().iter_mut().enumerate()
-=======
 		for (index,pattern) in self.patterns.iter_mut().enumerate()
->>>>>>> 36891118
 		{
 			// let current_source = if index==0 { source_size } else { *self.middle_sizes.get(index-1).unwrap_or(&target_size) };
 			let current_target = *self.middle_sizes.get(index).unwrap_or(&target_size);
@@ -1187,11 +1176,7 @@
 	{
 		let target_size = self.target_size.unwrap();
 		let mut destination=0;
-<<<<<<< HEAD
-		for pattern in self.patterns.borrow_mut().iter_mut()
-=======
 		for pattern in self.patterns.iter()
->>>>>>> 36891118
 		{
 			let next_destination = pattern.get_destination(origin,topology,rng);
 			destination+=next_destination;
@@ -1216,11 +1201,7 @@
 			"middle_sizes" => middle_sizes = Some(value.as_array().expect("bad value for middle_sizes").iter()
 				.map(|v|v.as_usize().expect("bad value for middle_sizes")).collect()),
 		);
-<<<<<<< HEAD
-		let patterns=RefCell::new(patterns.expect("There were no patterns"));
-=======
 		let patterns=patterns.expect("There were no patterns");
->>>>>>> 36891118
 		let middle_sizes = middle_sizes.unwrap_or_else(||vec![]);
 		Sum{
 			patterns,
@@ -1452,15 +1433,11 @@
 	}
 }
 
-<<<<<<< HEAD
-/// Use a list of patterns in a round robin fashion, for each source.
-=======
 /**
 Use a list of patterns in a round robin fashion, for each source.
 
 TODO: describe an example.
 **/
->>>>>>> 36891118
 #[derive(Quantifiable)]
 #[derive(Debug)]
 pub struct RoundRobin
@@ -1648,14 +1625,6 @@
 
 
 /**
-<<<<<<< HEAD
-* For each server, it keeps a shuffled list of destinations to which send.
-* Select each destination with a probability.
-*	´´´ ignore
-* 	DestinationSets{
-*		patterns: [RandomPermutation, RandomPermutation], //2 random destinations
-*	}
-=======
 For each server, it keeps a shuffled list of destinations to which send.
 Select each destination with a probability.
 
@@ -1667,7 +1636,6 @@
 	//weights
 }
 ```
->>>>>>> 36891118
 **/
 #[derive(Quantifiable)]
 #[derive(Debug)]
@@ -2823,11 +2791,8 @@
 },
 ```
 
-<<<<<<< HEAD
-=======
 TODO: describe `expand` and `seed`.
 
->>>>>>> 36891118
 This example assigns 10 different RandomPermutations, depending on the `y` value, mentioned earlier.
 ```ignore
 Switch{
@@ -2909,21 +2874,11 @@
 		Switch{
 			indexing,
 			patterns,
+            seed,
 			seed,
 		}
 	}
 }
-<<<<<<< HEAD
-/**
-* For each source, it keeps a state of the last destination used. When applying the pattern, it uses the last destination as the origin for the pattern, and
-* the destination is saved for the next call to the pattern.
-* ´´´ignore
-* ElementComposition{
-* 	pattern: RandomPermutation,
-* }
-* ´´´
- **/
-=======
 
 /**
 For each source, it keeps a state of the last destination used. When applying the pattern, it uses the last destination as the origin for the pattern, and
@@ -2934,7 +2889,6 @@
 }
 ```
 **/
->>>>>>> 36891118
 #[derive(Quantifiable)]
 #[derive(Debug)]
 pub struct ElementComposition
@@ -3077,7 +3031,7 @@
 		if source_size!= target_size
 		{
 			panic!("BinomialTree requires source and target sets to have same size.");
-		}
+        }
 
 		if !source_size.is_power_of_two()
 		{
@@ -3092,7 +3046,7 @@
 		}
 		self.cartesian_data = CartesianData::new(&vec![2; tree_order as usize]); // Tree emdebbed into an hypercube
 		self.state = RefCell::new(vec![0; source_size]);
-	}
+    }
 	fn get_destination(&self, origin:usize, _topology:&dyn Topology, _rng: &mut StdRng)->usize
 	{
 		if origin >= self.cartesian_data.size
@@ -3156,15 +3110,6 @@
 
 
 /**
-<<<<<<< HEAD
-* Boolean function which puts a 1 if the pattern contains the server, and 0 otherwise.
-* ´´´ignore
-* BooleanFunction{
-* 	pattern: Hotspots{selected_destinations: [0]}, //1 if the server is 0, 0 otherwise
-*	pattern_destination_size: 1,
-* 	}
-* ´´´
-=======
 Boolean function which puts a 1 if the pattern contains the server, and 0 otherwise.
 ```ignore
 BooleanFunction{
@@ -3172,7 +3117,6 @@
 	pattern_destination_size: 1,
 }
 ```
->>>>>>> 36891118
 **/
 #[derive(Quantifiable)]
 #[derive(Debug)]
