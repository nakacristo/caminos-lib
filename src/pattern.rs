/*!

A [Pattern] defines the way elements select their destinations.

see [`new_pattern`](fn.new_pattern.html) for documentation on the configuration syntax of predefined patterns.

*/

use std::cell::{RefCell};
use ::rand::{Rng,rngs::StdRng,prelude::SliceRandom};
use std::fs::File;
use std::io::{BufRead,BufReader};

use quantifiable_derive::Quantifiable;//the derive macro
use crate::config_parser::ConfigurationValue;
use crate::topology::cartesian::CartesianData;//for CartesianTransform
use crate::topology::{Topology, Location};
use crate::quantify::Quantifiable;
use crate::{Plugs,match_object_panic};
use rand::{RngCore, SeedableRng};

/// Some things most uses of the pattern module will use.
pub mod prelude
{
	pub use super::{Pattern,new_pattern,PatternBuilderArgument};
}

///A `Pattern` describes how a set of entities decides destinations into another set of entities.
///The entities are initially servers, but after some operators it may mean router, rows/columns, or other groupings.
///The source and target set may be or not be the same. Or even be of different size.
///Thus, a `Pattern` is a generalization of the mathematical concept of function.
pub trait Pattern : Quantifiable + std::fmt::Debug
{
	//Indices are either servers or virtual things.
	///Fix the input and output size, providing the topology and random number generator.
	///Careful with using topology in sub-patterns. For example, it may be misleading to use the dragonfly topology when
	///building a pattern among groups or a pattern among the routers of a single group.
	///Even just a pattern of routers instead of a pattern of servers can lead to mistakes.
	///Read the documentation of the traffic or meta-pattern using the pattern to know what its their input and output.
	fn initialize(&mut self, source_size:usize, target_size:usize, topology:&dyn Topology, rng: &mut StdRng);
	///Obtain a destination of a source. This will be called repeatedly as the traffic requires destination for its messages.
	fn get_destination(&self, origin:usize, topology:&dyn Topology, rng: &mut StdRng)->usize;
}

///The argument to a builder function of patterns.
#[derive(Debug)]
pub struct PatternBuilderArgument<'a>
{
	///A ConfigurationValue::Object defining the pattern.
	pub cv: &'a ConfigurationValue,
	///The user defined plugs. In case the pattern needs to create elements.
	pub plugs: &'a Plugs,
}

impl<'a> PatternBuilderArgument<'a>
{
	fn with_cv<'b>(&'b self, new_cv:&'b ConfigurationValue) -> PatternBuilderArgument<'b>
	{
		PatternBuilderArgument{
			cv: new_cv,
			plugs: self.plugs,
		}
	}
}


/**Build a new pattern. Patterns are maps between two sets which may depend on the RNG. Generally over the whole set of servers, but sometimes among routers or groups. Check the documentation of the parent Traffic/Permutation for its interpretation.

## Roughly uniform patterns

### Uniform

In the [uniform](UniformPattern) pattern all elements have same probability to send to any other.
```ignore
Uniform{
	legend_name: "uniform",
}
```

### GloballyShufflingDestinations

The [GloballyShufflingDestinations] is an uniform-like pattern that avoids repeating the same destination. It keeps a global vector of destinations. It is shuffled and each created message gets its destination from there. Sometimes you may be selected yourself as destination.

```ignore
GloballyShufflingDestinations{
	legend_name: "globally shuffled destinations",
}
```

### GroupShufflingDestinations

The [GroupShufflingDestinations] pattern is alike [GloballyShufflingDestinations] but keeping one destination vector per each group.

```ignore
GroupShufflingDestinations{
	//E.g., if we select `group_size` to be the number of servers per router we are keeping a destination vector for each router.
	group_size: 5,
	legend_name: "router shuffled destinations",
}
```

### UniformDistance

In [UniformDistance] each message gets its destination sampled uniformly at random among the servers attached to neighbour routers.
It may build a pattern either of servers or switches, controlled through the `switch_level` configuration flag.
This pattern autoscales if requested a size multiple of the network size.

Example configuration:
```ignore
UniformDistance{
	///The distance at which the destination must be from the source.
	distance: 1,
	/// Optionally build the pattern at the switches. This should be irrelevant at direct network with the same number of servers per switch.
	//switch_level: true,
	legend_name: "uniform among neighbours",
}
```

### RestrictedMiddleUniform
[RestrictedMiddleUniform] is a pattern in which the destinations are randomly sampled from the destinations for which there are some middle router satisfying some criteria. Note this is only a pattern, the actual packet route does not have to go through such middle router.
It has the same implicit concentration scaling as UniformDistance, allowing building a pattern over a multiple of the number of switches.

Example configuration:
```ignore
RestrictedMiddleUniform{
	/// An optional integer value to allow only middle routers whose index is greater or equal to it.
	minimum_index: 100,
	/// An optional integer value to allow only middle routers whose index is lower or equal to it.
	// maximum_index: 100,
	/// Optionally, give a vector with the possible values of the distance from the source to the middle.
	distances_to_source: [1],
	/// Optionally, give a vector with the possible values of the distance from the middle to the destination.
	distances_to_destination: [1],
	/// Optionally, a vector with distances from source to destination, ignoring middle.
	distances_source_to_destination: [2],
	/// Optionally, set a pattern for those sources with no legal destination.
	else: Uniform,
}
```

## Permutations and maps.
Each element has a unique destination and a unique element from which it is a destination.

### RandomPermutation
The [RandomPermutation] has same chance to generate any permutation
```ignore
RandomPermutation{
	legend_name: "random server permutation",
}
```

### RandomInvolution
The [RandomInvolution] can only generate involutions. This is, if `p` is the permutation then for any element `x`, `p(p(x))=x`.
```ignore
RandomInvolution{
	legend_name: "random server involution",
}
```

### FixedRandom
In [FixedRandom] each source has an independent unique destination. By the "birthday paradox" we can expect several sources to share a destination, causing incast contention.

### FileMap
With [FileMap] a map is read from a file. Each element has a unique destination.
```ignore
FileMap{
	/// Note this is a string literal.
	filename: "/path/to/pattern",
	legend_name: "A pattern in my device",
}
```

### CartesianTransform
With [CartesianTransform] the nodes are seen as in a n-dimensional orthohedro. Then it applies several transformations. When mapping directly servers it may be useful to use as `sides[0]` the number of servers per router.
```ignore
CartesianTransform{
	sides: [4,8,8],
	multiplier: [1,1,1],//optional
	shift: [0,4,0],//optional
	permute: [0,2,1],//optional
	complement: [false,true,false],//optional
	project: [false,false,false],//optional
	//random: [false,false,true],//optional
	//patterns: [Identity,Identity,Circulant{generators:[1,-1]}]//optional
	legend_name: "Some lineal transformation over a 8x8 mesh with 4 servers per router",
}
```

### Hotspots
[Hotspots] builds a pool of hotspots from a given list of `destinations` plus some amount `extra_random_destinations` computed randomly on initialization.
Destinations are randomly selected from such pool.
This causes incast contention, more explicitly than `FixedRandom`.
```ignore
Hotspots{
	//destinations: [],//default empty
	extra_random_destinations: 5,//default 0
	legend_name: "every server send to one of 5 randomly selected hotspots",
}
```

### Circulant
In [Circulant] each node send traffic to the node `current+g`, where `g` is any of the elements given in the vector `generators`. The operations
being made modulo the destination size. Among the candidates one of them is selected in each call with uniform distribution.

In this example each node `x` send to either `x+1` or `x+2`.
```ignore
Circulant{
	generators: [1,2],
}
```

### CartesianEmbedding

[CartesianEmbedding] builds the natural embedding between two blocks, by keeping the coordinate.

Example mapping nodes in a block of 16 nodes into one of 64 nodes.
```ignore
CartesianEmbedding{
	source_sides: [4,4],
	destination_sides: [8,8],
}
```

## meta patterns

### Product
With [Product](ProductPattern) the elements are divided in blocks. Blocks are mapped to blocks by the `global_pattern`. The `block_pattern` must has input and output size equal to `block_size` and maps the specific elements.
```ignore
Product{
	block_pattern: RandomPermutation,
	global_pattern: RandomPermutation,
	block_size: 10,
	legend_name:"permutation of blocks",
}
```

### Components
[Components](ComponentsPattern) divides the topology along link classes. The 'local' pattern is Uniform.
```ignore
Components{
	global_pattern: RandomPermutation,
	component_classes: [0],
	legend_name: "permutation of the induced group by the 0 link class",
}
```

### Composition
The [Composition] pattern allows to concatenate transformations.
```ignore
Composition{
	patterns: [  FileMap{filename: "/patterns/second"}, FileMap{filename: "/patterns/first"}  ]
	legend_name: "Apply first to origin, and then second to get the destination",
}
```


### Pow
A [Pow] is composition of a `pattern` with itself `exponent` times.
```ignore
Pow{
	pattern: FileMap{filename: "/patterns/mypattern"},
	exponent: "3",
	legend_name: "Apply 3 times my pattern",
}
```


### RandomMix
[RandomMix] probabilistically mixes a list of patterns.
```ignore
RandomMix{
	patterns: [Hotspots{extra_random_destinations:10}, Uniform],
	weights: [5,95],
	legend_name: "0.05 chance of sending to the hotspots",
}
```

### IndependentRegions
With [IndependentRegions] the set of nodes is partitioned in independent regions, each with its own pattern. Source and target sizes must be equal.
```ignore
IndependentRegions{
	// An array with the patterns for each region.
	patterns: [Uniform, Hotspots{destinations:[0]}],
	// An array with the size of each region. They must add up to the total size.
	sizes: [100, 50],
	// Alternatively, use relative_sizes. the pattern will be initialized with sizes proportional to these.
	// You must use exactly one of either `sizes` or `relative_sizes`.
	// relative_sizes: [88, 11],
}
```
### RemappedNodes
[RemappedNodes] allows to apply another pattern using indices that are mapped by another pattern.

Example building a cycle in random order.
```ignore
RemappedNodes{
	/// The underlying pattern to be used.
	pattern: Circulant{generators:[1]},
	/// The pattern defining the relabelling.
	map: RandomPermutation,
}
```

### CartesianCut

With [CartesianCut] you see the nodes as block with an embedded block. Then you define a pattern inside the small block and another outside. See [CartesianCut] for details and examples.
*/
pub fn new_pattern(arg:PatternBuilderArgument) -> Box<dyn Pattern>
{
	if let &ConfigurationValue::Object(ref cv_name, ref _cv_pairs)=arg.cv
	{
		if let Some(builder) = arg.plugs.patterns.get(cv_name)
		{
			return builder(arg);
		}
		match cv_name.as_ref()
		{
			"Identity" => Box::new(Identity::new(arg)),
			"Uniform" => Box::new(UniformPattern::new(arg)),
			"RandomPermutation" => Box::new(RandomPermutation::new(arg)),
			"RandomInvolution" => Box::new(RandomInvolution::new(arg)),
			"FileMap" => Box::new(FileMap::new(arg)),
			"EmbeddedMap" => Box::new(FileMap::embedded(arg)),
			"Product" => Box::new(ProductPattern::new(arg)),
			"Components" => Box::new(ComponentsPattern::new(arg)),
			"CartesianTransform" => Box::new(CartesianTransform::new(arg)),
			"LinearTransform" => Box::new(LinearTransform::new(arg)),
			"CartesianTiling" => Box::new(CartesianTiling::new(arg)),
			"Composition" => Box::new(Composition::new(arg)),
			"Pow" => Box::new(Pow::new(arg)),
			"CartesianFactor" => Box::new(CartesianFactor::new(arg)),
			"Hotspots" => Box::new(Hotspots::new(arg)),
			"RandomMix" => Box::new(RandomMix::new(arg)),
			"ConstantShuffle" =>
			{
				println!("WARNING: the name ConstantShuffle is deprecated, use GloballyShufflingDestinations");
				Box::new(GloballyShufflingDestinations::new(arg))
			}
			"GloballyShufflingDestinations" => Box::new(GloballyShufflingDestinations::new(arg)),
			"GroupShufflingDestinations" => Box::new(GroupShufflingDestinations::new(arg)),
			"UniformDistance" => Box::new(UniformDistance::new(arg)),
			"FixedRandom" => Box::new(FixedRandom::new(arg)),
			"IndependentRegions" => Box::new(IndependentRegions::new(arg)),
			"RestrictedMiddleUniform" => Box::new(RestrictedMiddleUniform::new(arg)),
			"Circulant" => Box::new(Circulant::new(arg)),
			"CartesianEmbedding" => Box::new(CartesianEmbedding::new(arg)),
			"CartesianCut" => Box::new(CartesianCut::new(arg)),
			"RemappedNodes" => Box::new(RemappedNodes::new(arg)),
			"Switch" => Box::new(Switch::new(arg)),
			"Debug" => Box::new(DebugPattern::new(arg)),
			"MiDebugPattern" => Box::new(MiDebugPattern::new(arg)),
			"DestinationSets" => Box::new(DestinationSets::new(arg)),
			"ElementComposition" => Box::new(ElementComposition::new(arg)),
			"CandidatesSelection" => Box::new(CandidatesSelection::new(arg)),
			"Sum" => Box::new(Sum::new(arg)),
			"RoundRobin" => Box::new(RoundRobin::new(arg)),
			"RecursiveDistanceHalving" => Box::new(RecursiveDistanceHalving::new(arg)),
			"BinomialTree" => Box::new(BinomialTree::new(arg)),
			_ => panic!("Unknown pattern {}",cv_name),
		}
	}
	else
	{
		panic!("Trying to create a Pattern from a non-Object");
	}
}

/// In case you want to build a list of patterns but some of them are optional.
pub fn new_optional_pattern(arg:PatternBuilderArgument) -> Option<Box<dyn Pattern>>
{
	if let &ConfigurationValue::Object(ref cv_name, ref _cv_pairs)=arg.cv
	{
		match cv_name.as_ref()
		{
			"None" => None,
			_ => Some(new_pattern(arg))
		}
	}else {
		panic!("Trying to create a Pattern from a non-Object");
	}
}




///Just set `destination = origin`.
///Mostly to be used inside some meta-patterns.
#[derive(Quantifiable)]
#[derive(Debug)]
pub struct Identity
{
}

impl Pattern for Identity
{
	fn initialize(&mut self, source_size:usize, target_size:usize, _topology:&dyn Topology, _rng: &mut StdRng)
	{
		if source_size!=target_size
		{
			unimplemented!("The Identity pattern requires source_size({})=target_size({})",source_size,target_size);
		}
	}
	fn get_destination(&self, origin:usize, _topology:&dyn Topology, _rng: &mut StdRng)->usize
	{
		origin
	}
}

impl Identity
{
	fn new(arg:PatternBuilderArgument) -> Identity
	{
		match_object_panic!(arg.cv,"Identity",_value);
		Identity{
		}
	}
}

///Each destination request will be uniform random among all the range `0..size` minus the `origin`.
///Independently of past requests, decisions or origin.
///Has an optional configuration argument `allow_self`, default to false.
///This can be useful for composed patterns, for example, for a group to send uniformly into another group.
#[derive(Quantifiable)]
#[derive(Debug)]
pub struct UniformPattern
{
	size: usize,
	allow_self: bool,
}

impl Pattern for UniformPattern
{
	fn initialize(&mut self, _source_size:usize, target_size:usize, _topology:&dyn Topology, _rng: &mut StdRng)
	{
		self.size=target_size;
	}
	fn get_destination(&self, origin:usize, _topology:&dyn Topology, rng: &mut StdRng)->usize
	{
		let discard_self = !self.allow_self && origin<self.size;
		let random_size = if discard_self { self.size-1 } else { self.size };
		// When discard self, act like self were swapped with the last element.
		// If it were already the last element it is already outside the random range.
		let r=rng.gen_range(0..random_size);
		if discard_self && r==origin {
			random_size
		} else {
			r
		}
	}
}

impl UniformPattern
{
	fn new(arg:PatternBuilderArgument) -> UniformPattern
	{
		let mut allow_self = false;
		match_object_panic!(arg.cv,"Uniform",value,
			"allow_self" => allow_self=value.as_bool().expect("bad value for allow_self"),
		);
		UniformPattern{
			size:0,//to be initialized later
			allow_self,
		}
	}
	pub fn uniform_pattern(allow_target_source: bool) -> UniformPattern
	{
		UniformPattern{
			size:0,//to be initialized later
			allow_self:allow_target_source,
		}
	}
}

/**
Build a random permutation on initialization, which is then kept constant.
This allows self-messages; with a reasonable probability of having one.
Has `random_seed` as optional configuration to use an internal random-number generator instead of the simulation-wide one.

See [RandomInvolution] and [FileMap].
**/
#[derive(Quantifiable)]
#[derive(Debug)]
pub struct RandomPermutation
{
	permutation: Vec<usize>,
	rng: Option<StdRng>,
}

impl Pattern for RandomPermutation
{
	fn initialize(&mut self, source_size:usize, target_size:usize, _topology:&dyn Topology, rng: &mut StdRng)
	{
		if source_size!=target_size
		{
			panic!("In a permutation source_size({}) must be equal to target_size({}).",source_size,target_size);
		}
		self.permutation=(0..source_size).collect();
		let rng= self.rng.as_mut().unwrap_or(rng);
		self.permutation.shuffle(rng);
	}
	fn get_destination(&self, origin:usize, _topology:&dyn Topology, _rng: &mut StdRng)->usize
	{
		self.permutation[origin]
	}
}

impl RandomPermutation
{
	fn new(arg:PatternBuilderArgument) -> RandomPermutation
	{
		let mut rng = None;
		match_object_panic!(arg.cv,"RandomPermutation",value,
			"seed" => rng = Some( value.as_rng().expect("bad value for seed") ),
		);
		RandomPermutation{
			permutation: vec![],
			rng,
		}
	}
}

///Build a random involution on initialization, which is then kept constant.
///An involution is a permutation that is a pairing/matching; if `a` is the destination of `b` then `b` is the destination of `a`.
///It will panic if given an odd size.
///See [RandomPermutation].
#[derive(Quantifiable)]
#[derive(Debug)]
pub struct RandomInvolution
{
	permutation: Vec<usize>,
}

impl Pattern for RandomInvolution
{
	fn initialize(&mut self, source_size:usize, target_size:usize, _topology:&dyn Topology, rng: &mut StdRng)
	{
		if source_size!=target_size
		{
			panic!("In a permutation source_size({}) must be equal to target_size({}).",source_size,target_size);
		}
		//self.permutation=(0..source_size).collect();
		//rng.shuffle(&mut self.permutation);
		self.permutation=vec![source_size;source_size];
		//for index in 0..source_size
		//{
		//	if self.permutation[index]==source_size
		//	{
		//		//Look for a partner
		//	}
		//}
		assert_eq!(source_size % 2, 0);
		//Todo: annotate this weird algorithm.
		let iterations=source_size/2;
		let mut max=2;
		for _iteration in 0..iterations
		{
			let first=rng.gen_range(0..max);
			let second=rng.gen_range(0..max-1);
			let (low,high) = if second>=first
			{
				(first,second+1)
			}
			else
			{
				(second,first)
			};
			let mut rep_low = max-2;
			let mut rep_high = max-1;
			if high==rep_low
			{
				rep_high=high;
				rep_low=max-1;
			}
			let mut mate_low=self.permutation[low];
			let mut mate_high=self.permutation[high];
			if mate_low != source_size
			{
				if mate_low==high
				{
					mate_low=rep_high;
				}
				self.permutation[rep_low]=mate_low;
				self.permutation[mate_low]=rep_low;
			}
			if mate_high != source_size
			{
				if mate_high==low
				{
					mate_high=rep_low;
				}
				self.permutation[rep_high]=mate_high;
				self.permutation[mate_high]=rep_high;
			}
			self.permutation[low]=high;
			self.permutation[high]=low;
			max+=2;
		}
	}
	fn get_destination(&self, origin:usize, _topology:&dyn Topology, _rng: &mut StdRng)->usize
	{
		self.permutation[origin]
	}
}

impl RandomInvolution
{
	fn new(arg:PatternBuilderArgument) -> RandomInvolution
	{
		match_object_panic!(arg.cv,"RandomInvolution",_value);
		RandomInvolution{
			permutation: vec![],
		}
	}
}


/**
A map read from file. Each node has a unique destination. See [RandomPermutation] for related matters.
The file is read at creation and should contain only lines with pairs `source destination`.

Example configuration:
```ignore
FileMap{
	/// Note this is a string literal.
	filename: "/path/to/pattern",
	legend_name: "A pattern in my device",
}
```
**/
#[derive(Quantifiable)]
#[derive(Debug)]
pub struct FileMap
{
	permutation: Vec<usize>,
}

impl Pattern for FileMap
{
	fn initialize(&mut self, _source_size:usize, _target_size:usize, _topology:&dyn Topology, _rng: &mut StdRng)
	{
		//self.permutation=(0..size).collect();
		//rng.shuffle(&mut self.permutation);
	}
	fn get_destination(&self, origin:usize, _topology:&dyn Topology, _rng: &mut StdRng)->usize
	{
		self.permutation[origin]
	}
}

impl FileMap
{
	fn new(arg:PatternBuilderArgument) -> FileMap
	{
		let mut filename=None;
		match_object_panic!(arg.cv,"FileMap",value,
			"filename" => filename = Some(value.as_str().expect("bad value for filename").to_string()),
		);
		let filename=filename.expect("There were no filename");
		let file=File::open(&filename).expect("could not open pattern file.");
		let reader = BufReader::new(&file);
		let mut permutation=Vec::new();
		for rline in reader.lines()
		{
			let line=rline.expect("Some problem when reading the traffic pattern.");
			let mut words=line.split_whitespace();
			let origin=words.next().unwrap().parse::<usize>().unwrap();
			let destination=words.next().unwrap().parse::<usize>().unwrap();
			while permutation.len()<=origin || permutation.len()<=destination
			{
				permutation.push((-1isize) as usize);//which value use as filler?
			}
			permutation[origin]=destination;
		}
		FileMap{
			permutation,
		}
	}
	fn embedded(arg:PatternBuilderArgument) -> FileMap
	{
		let mut map = None;
		match_object_panic!(arg.cv,"EmbeddedMap",value,
			"map" => map = Some(value.as_array()
				.expect("bad value for map").iter()
				.map(|v|v.as_f64().expect("bad value for map") as usize).collect()),
		);
		let permutation = map.expect("There were no map");
		FileMap{
			permutation
		}
	}
}

///A pattern given by blocks. The elements are divided by blocks of size `block_size`. The `global_pattern` is used to describe the communication among different blocks and the `block_pattern` to describe the communication inside a block.
///Seen as a graph, this is the Kronecker product of the block graph with the global graph.
///Thus the origin a position `i` in the block `j` will select the destination at position `b(i)` in the block `g(j)`, where `b(i)` is the destination via the `block_pattern` and `g(j)` is the destination via the `global_pattern`.
#[derive(Quantifiable)]
#[derive(Debug)]
pub struct ProductPattern
{
	block_size: usize,
	block_pattern: Box<dyn Pattern>,
	global_pattern: Box<dyn Pattern>,
}

impl Pattern for ProductPattern
{
	fn initialize(&mut self, source_size:usize, target_size:usize, topology:&dyn Topology, rng: &mut StdRng)
	{
		if source_size!=target_size
		{
			unimplemented!("Different sizes are not yet implemented for ProductPattern");
		}
		self.block_pattern.initialize(self.block_size,self.block_size,topology,rng);
		let global_size=source_size/self.block_size;
		self.global_pattern.initialize(global_size,global_size,topology,rng);
	}
	fn get_destination(&self, origin:usize, topology:&dyn Topology, rng: &mut StdRng)->usize
	{
		let local=origin % self.block_size;
		let global=origin / self.block_size;
		let local_dest=self.block_pattern.get_destination(local,topology,rng);
		let global_dest=self.global_pattern.get_destination(global,topology,rng);
		global_dest*self.block_size+local_dest
	}
}

impl ProductPattern
{
	fn new(arg:PatternBuilderArgument) -> ProductPattern
	{
		let mut block_size=None;
		let mut block_pattern=None;
		let mut global_pattern=None;
		match_object_panic!(arg.cv,"Product",value,
			"block_pattern" => block_pattern=Some(new_pattern(PatternBuilderArgument{cv:value,..arg})),
			"global_pattern" => global_pattern=Some(new_pattern(PatternBuilderArgument{cv:value,..arg})),
			"block_size" => block_size=Some(value.as_f64().expect("bad value for block_size") as usize),
		);
		let block_size=block_size.expect("There were no block_size");
		let block_pattern=block_pattern.expect("There were no block_pattern");
		let global_pattern=global_pattern.expect("There were no global_pattern");
		ProductPattern{
			block_size,
			block_pattern,
			global_pattern,
		}
	}
}

///Divide the topology according to some given link classes, considering the graph components if the other links were removed.
///Then apply the `global_pattern` among the components and select randomly inside the destination component.
///Note that this uses the topology and will cause problems if used as a sub-pattern.
#[derive(Quantifiable)]
#[derive(Debug)]
pub struct ComponentsPattern
{
	component_classes: Vec<usize>,
	//block_pattern: Box<dyn Pattern>,//we would need patterns between places of different extent.
	global_pattern: Box<dyn Pattern>,
	components: Vec<Vec<usize>>,
}

impl Pattern for ComponentsPattern
{
	fn initialize(&mut self, _source_size:usize, _target_size:usize, topology:&dyn Topology, rng: &mut StdRng)
	{
		let mut allowed_components=vec![];
		for link_class in self.component_classes.iter()
		{
			if *link_class>=allowed_components.len()
			{
				allowed_components.resize(*link_class+1,false);
			}
			allowed_components[*link_class]=true;
		}
		self.components=topology.components(&allowed_components);
		//for (i,component) in self.components.iter().enumerate()
		//{
		//	println!("component {}: {:?}",i,component);
		//}
		self.global_pattern.initialize(self.components.len(),self.components.len(),topology,rng);
	}
	fn get_destination(&self, origin:usize, topology:&dyn Topology, rng: &mut StdRng)->usize
	{
		//let local=origin % self.block_size;
		//let global=origin / self.block_size;
		//let n=topology.num_routers();
		let router_origin=match topology.server_neighbour(origin).0
		{
			Location::RouterPort{
				router_index,
				router_port: _,
			} => router_index,
			_ => panic!("what origin?"),
		};
		let mut global=self.components.len();
		for (g,component) in self.components.iter().enumerate()
		{
			if component.contains(&router_origin)
			{
				global=g;
				break;
			}
		}
		if global==self.components.len()
		{
			panic!("Could not found component of {}",router_origin);
		}
		let global_dest=self.global_pattern.get_destination(global,topology,rng);
		//let local_dest=self.block_pattern.get_destination(local,topology,rng);
		let r_local=rng.gen_range(0..self.components[global_dest].len());
		let dest=self.components[global_dest][r_local];
		let radix=topology.ports(dest);
		let mut candidate_stack=Vec::with_capacity(radix);
		for port in 0..radix
		{
			match topology.neighbour(dest,port).0
			{
				Location::ServerPort(destination) => candidate_stack.push(destination),
				_ => (),
			}
		}
		let rserver=rng.gen_range(0..candidate_stack.len());
		candidate_stack[rserver]
	}
}

impl ComponentsPattern
{
	fn new(arg:PatternBuilderArgument) -> ComponentsPattern
	{
		let mut component_classes=None;
		//let mut block_pattern=None;
		let mut global_pattern=None;
		match_object_panic!(arg.cv,"Components",value,
			"global_pattern" => global_pattern=Some(new_pattern(PatternBuilderArgument{cv:value,..arg})),
			"component_classes" => component_classes = Some(value.as_array()
				.expect("bad value for component_classes").iter()
				.map(|v|v.as_f64().expect("bad value in component_classes") as usize).collect()),
		);
		let component_classes=component_classes.expect("There were no component_classes");
		//let block_pattern=block_pattern.expect("There were no block_pattern");
		let global_pattern=global_pattern.expect("There were no global_pattern");
		ComponentsPattern{
			component_classes,
			//block_pattern,
			global_pattern,
			components:vec![],//filled at initialize
		}
	}
}


/**
Interpretate the origin as with cartesian coordinates and apply transformations.
May permute the dimensions if they have same side.
May complement the dimensions.
Order of composition is: multiplier, shift, permute, complement, project, randomize, pattern. If you need another order you may [compose](Composition) several of them.

Example configuration:
```ignore
CartesianTransform{
	sides: [4,8,8],
	multiplier: [1,1,1],//optional
	shift: [0,4,0],//optional
	permute: [0,2,1],//optional
	complement: [false,true,false],//optional
	project: [false,false,false],//optional
	//random: [false,false,true],//optional
	//patterns: [Identity,Identity,Circulant{generators:[1,-1]}]//optional
	legend_name: "Some lineal transformation over a 8x8 mesh with 4 servers per router",
}
```
**/
#[derive(Quantifiable)]
#[derive(Debug)]
pub struct CartesianTransform
{
	///The Cartesian interpretation.
	cartesian_data: CartesianData,
	///A factor multiplying each coordinate. Use 1 for nops.
	multiplier: Option<Vec<i32>>,
	///A shift to each coordinate, modulo the side. Use 0 for nops.
	shift: Option<Vec<usize>>,
	///Optionally how dimensions are permuted.
	///`permute=[0,2,1]` means to permute dimensions 1 and 2, keeping dimension 0 as is.
	permute: Option<Vec<usize>>,
	///Optionally, which dimensions must be complemented.
	///`complement=[true,false,false]` means `target_coordinates[0]=side-1-coordinates[0]`.
	complement: Option<Vec<bool>>,
	///Indicates dimensions to be projected into 0. This causes incast contention.
	project: Option<Vec<bool>>,
	///Indicates dimensions in which to select a random coordinate.
	///A random roll performed in each call to `get_destination`.
	random: Option<Vec<bool>>,
	///Optionally, set a pattern at coordinate. Use Identity for those coordinates with no operation.
	patterns: Option<Vec<Box<dyn Pattern>>>,
}

impl Pattern for CartesianTransform
{
	fn initialize(&mut self, source_size:usize, target_size:usize, topology:&dyn Topology, rng: &mut StdRng)
	{
		if source_size!=target_size
		{
			panic!("In a CartesianTransform source_size({}) must be equal to target_size({}).",source_size,target_size);
		}
		if source_size!=self.cartesian_data.size
		{
			panic!("In a CartesianTransform source_size({}) must be equal to cartesian size({}).",source_size,self.cartesian_data.size);
		}
		if let Some(ref mut patterns) = self.patterns
		{
			for (index,ref mut pat) in patterns.iter_mut().enumerate()
			{
				let coordinate_size = self.cartesian_data.sides[index];
				pat.initialize(coordinate_size, coordinate_size, topology, rng );
			}
		}
	}
	fn get_destination(&self, origin:usize, topology:&dyn Topology, rng: &mut StdRng)->usize
	{
		use std::convert::TryInto;
		let up_origin=self.cartesian_data.unpack(origin);
		let up_multiplied=match self.multiplier
		{
			Some(ref v) => v.iter().enumerate().map(|(index,&value)|{
				let dst:i32  = (up_origin[index] as i32*value).rem_euclid(self.cartesian_data.sides[index] as i32);
				dst.try_into().unwrap()
			}).collect(),
			None => up_origin,
		};
		let up_shifted=match self.shift
		{
			Some(ref v) => v.iter().enumerate().map(|(index,&value)|(up_multiplied[index]+value)%self.cartesian_data.sides[index]).collect(),
			None => up_multiplied,
		};
		let up_permuted=match self.permute
		{
			//XXX Should we panic on side mismatch?
			Some(ref v) => v.iter().map(|&index|up_shifted[index]).collect(),
			None => up_shifted,
		};
		let up_complemented=match self.complement
		{
			Some(ref v) => up_permuted.iter().enumerate().map(|(index,&value)|if v[index]{self.cartesian_data.sides[index]-1-value}else {value}).collect(),
			None => up_permuted,
		};
		let up_projected=match self.project
		{
			Some(ref v) => up_complemented.iter().enumerate().map(|(index,&value)|if v[index]{0} else {value}).collect(),
			None => up_complemented,
		};
		let up_randomized=match self.random
		{
			Some(ref v) => up_projected.iter().enumerate().map(|(index,&value)|if v[index]{rng.gen_range(0..self.cartesian_data.sides[index])} else {value}).collect(),
			None => up_projected,
		};
		let up_patterned = match self.patterns
		{
			Some(ref v) => up_randomized.iter().enumerate().map(|(index,&value)|v[index].get_destination(value,topology,rng)).collect(),
			None => up_randomized,
		};
		self.cartesian_data.pack(&up_patterned)
	}
}

impl CartesianTransform
{
	fn new(arg:PatternBuilderArgument) -> CartesianTransform
	{
		let mut sides:Option<Vec<_>>=None;
		let mut shift=None;
		let mut multiplier=None;
		let mut permute=None;
		let mut complement=None;
		let mut project=None;
		let mut random =None;
		let mut patterns=None;
		match_object_panic!(arg.cv,"CartesianTransform",value,
			"sides" => sides = Some(value.as_array().expect("bad value for sides").iter()
				.map(|v|v.as_usize().expect("bad value in sides")).collect()),
			"multiplier" => multiplier=Some(value.as_array().expect("bad value for multiplier").iter()
				.map(|v|v.as_i32().expect("bad value in multiplier") ).collect()),
			"shift" => shift=Some(value.as_array().expect("bad value for shift").iter()
				.map(|v|v.as_usize().expect("bad value in shift") ).collect()),
			"permute" => permute=Some(value.as_array().expect("bad value for permute").iter()
				.map(|v|v.as_usize().expect("bad value in permute") ).collect()),
			"complement" => complement=Some(value.as_array().expect("bad value for complement").iter()
				.map(|v|v.as_bool().expect("bad value in complement")).collect()),
			"project" => project=Some(value.as_array().expect("bad value for project").iter()
				.map(|v|v.as_bool().expect("bad value in project")).collect()),
			"random" => random=Some(value.as_array().expect("bad value for random").iter()
				.map(|v|v.as_bool().expect("bad value in random")).collect()),
			"patterns" => patterns=Some(value.as_array().expect("bad value for patterns").iter()
				.map(|pcv|new_pattern(PatternBuilderArgument{cv:pcv,..arg})).collect()),
		);
		let sides=sides.expect("There were no sides");
		//let permute=permute.expect("There were no permute");
		//let complement=complement.expect("There were no complement");
		CartesianTransform{
			cartesian_data: CartesianData::new(&sides),
			multiplier,
			shift,
			permute,
			complement,
			project,
			random,
			patterns,
		}
	}
}


/// Extend a pattern by giving it a Cartesian representation and a number of repetition periods per dimension.
/// E.g., it may translate a permutation on a 4x4 mesh into a 16x16 mesh.
/// Or it may translate a permutation of routers of a 4x2x2 mesh into a server permutation of 8x8x8x8 by using `[8,2,4,4]` as repetitions.
#[derive(Quantifiable)]
#[derive(Debug)]
struct CartesianTiling
{
	/// The original pattern.
	pattern: Box<dyn Pattern>,
	/// The Cartesian interpretation of the original pattern.
	base_cartesian_data: CartesianData,
	/// How much to repeat at each dimension.
	repetitions: Vec<usize>,
	/// The final Cartesian representation.
	final_cartesian_data: CartesianData,
}

impl Pattern for CartesianTiling
{
	fn initialize(&mut self, source_size:usize, target_size:usize, topology:&dyn Topology, rng: &mut StdRng)
	{
		let factor: usize = self.repetitions.iter().product();
		assert_eq!(source_size % factor, 0);
		assert_eq!(target_size % factor, 0);
		let base_source_size = source_size / factor;
		let base_target_size = target_size / factor;
		self.pattern.initialize(base_source_size,base_target_size,topology,rng);
	}
	fn get_destination(&self, origin:usize, topology:&dyn Topology, rng: &mut StdRng)->usize
	{
		let up_origin=self.final_cartesian_data.unpack(origin);
		let n=up_origin.len();
		let base_up_origin:Vec<usize> = (0..n).map(|index|up_origin[index]%self.base_cartesian_data.sides[index]).collect();
		let base_origin = self.base_cartesian_data.pack(&base_up_origin);
		let base_destination = self.pattern.get_destination(base_origin,topology,rng);
		let base_up_destination = self.base_cartesian_data.unpack(base_destination);
		let up_destination:Vec<usize> = (0..n).map(|index|{
			let size = self.base_cartesian_data.sides[index];
			let tile = up_origin[index]/size;
			base_up_destination[index] + size*tile
		}).collect();
		self.final_cartesian_data.pack(&up_destination)
	}
}

impl CartesianTiling
{
	pub fn new(arg:PatternBuilderArgument) -> CartesianTiling
	{
		let mut pattern = None;
		let mut sides:Option<Vec<_>>=None;
		let mut repetitions:Option<Vec<_>> = None;
		match_object_panic!(arg.cv,"CartesianTiling",value,
			"pattern" => pattern=Some(new_pattern(PatternBuilderArgument{cv:value,..arg})),
			"sides" => sides = Some(value.as_array().expect("bad value for sides").iter()
				.map(|v|v.as_f64().expect("bad value in sides") as usize).collect()),
			"repetitions" => repetitions = Some(value.as_array().expect("bad value for repetitions").iter()
				.map(|v|v.as_f64().expect("bad value in repetitions") as usize).collect()),
		);
		let pattern=pattern.expect("There were no pattern");
		let sides=sides.expect("There were no sides");
		let repetitions=repetitions.expect("There were no repetitions");
		let n=sides.len();
		assert_eq!(n, repetitions.len());
		let final_sides : Vec<_> = (0..n).map(|index|sides[index]*repetitions[index]).collect();
		CartesianTiling{
			pattern,
			base_cartesian_data: CartesianData::new(&sides),
			repetitions,
			final_cartesian_data: CartesianData::new(&final_sides),
		}
	}
}


/**
The pattern resulting of composing a list of patterns.
`destination=patterns[len-1]( patterns[len-2] ( ... (patterns[1] ( patterns[0]( origin ) )) ) )`.
The intermediate sizes along the composition can be stated by `middle_sizes`, otherwise they are set equal to the `target_size` of the whole.
Thus in a composition of two patterns in which the midddle size is `x`and not equal to `target_size`, it should be set `middle_sizes=[x]`.
**/
#[derive(Quantifiable)]
#[derive(Debug)]
pub struct Composition
{
	patterns: Vec<Box<dyn Pattern>>,
	middle_sizes: Vec<usize>,
}

impl Pattern for Composition
{
	fn initialize(&mut self, source_size:usize, target_size:usize, topology:&dyn Topology, rng: &mut StdRng)
	{
		for (index,pattern) in self.patterns.iter_mut().enumerate()
		{
			let current_source = if index==0 { source_size } else { *self.middle_sizes.get(index-1).unwrap_or(&target_size) };
			let current_target = *self.middle_sizes.get(index).unwrap_or(&target_size);
			pattern.initialize(current_source,current_target,topology,rng);
		}
	}
	fn get_destination(&self, origin:usize, topology:&dyn Topology, rng: &mut StdRng)->usize
	{
		let mut destination=origin;
		for pattern in self.patterns.iter()
		{
			destination=pattern.get_destination(destination,topology,rng);
		}
		destination
	}
}

impl Composition
{
	fn new(arg:PatternBuilderArgument) -> Composition
	{
		let mut patterns=None;
		let mut middle_sizes=None;
		match_object_panic!(arg.cv,"Composition",value,
			"patterns" => patterns=Some(value.as_array().expect("bad value for patterns").iter()
				.map(|pcv|new_pattern(PatternBuilderArgument{cv:pcv,..arg})).collect()),
			"middle_sizes" => middle_sizes = Some(value.as_array().expect("bad value for middle_sizes").iter()
				.map(|v|v.as_usize().expect("bad value for middle_sizes")).collect()),
		);
		let patterns=patterns.expect("There were no patterns");
		let middle_sizes = middle_sizes.unwrap_or_else(||vec![]);
		Composition{
			patterns,
			middle_sizes,
		}
	}
}


/**
 For a source, it sums the result of applying several patterns.
 For instance, the destination of a server a would be: dest(a) = p1(a) + p2(a) + p3(a).
 middle_sizes indicates the size of the intermediate patters.

<<<<<<< HEAD
Sum{ //A vector of 2's
	patterns:[
		CandidatesSelection{
				pattern: Identity,
				pattern_destination_size: 2048,
		},
		CandidatesSelection{
				pattern: Identity,
				pattern_destination_size: 2048,
		},
	],
	middle_sizes: [2,2],
},
=======
 TODO: add an example.
>>>>>>> 36891118
 **/
#[derive(Quantifiable)]
#[derive(Debug)]
pub struct Sum
{
	patterns: Vec<Box<dyn Pattern>>,
	middle_sizes: Vec<usize>,
	target_size: Option<usize>,
}

impl Pattern for Sum
{
	fn initialize(&mut self, source_size:usize, target_size:usize, topology:&dyn Topology, rng: &mut StdRng)
	{
		for (index,pattern) in self.patterns.iter_mut().enumerate()
		{
			// let current_source = if index==0 { source_size } else { *self.middle_sizes.get(index-1).unwrap_or(&target_size) };
			let current_target = *self.middle_sizes.get(index).unwrap_or(&target_size);
			pattern.initialize(source_size,current_target,topology,rng);
		}
		self.target_size = Some(target_size);
	}
	fn get_destination(&self, origin:usize, topology:&dyn Topology, rng: &mut StdRng)->usize
	{
		let target_size = self.target_size.unwrap();
		let mut destination=0;
		for pattern in self.patterns.iter()
		{
			let next_destination = pattern.get_destination(origin,topology,rng);
			destination+=next_destination;
		}
		if destination>=target_size
		{
			panic!("Sum pattern overflowed the target size.")
		}
		destination
	}
}

impl Sum
{
	fn new(arg:PatternBuilderArgument) -> Sum
	{
		let mut patterns=None;
		let mut middle_sizes=None;
		match_object_panic!(arg.cv,"Sum",value,
			"patterns" => patterns=Some(value.as_array().expect("bad value for patterns").iter()
				.map(|pcv|new_pattern(PatternBuilderArgument{cv:pcv,..arg})).collect()),
			"middle_sizes" => middle_sizes = Some(value.as_array().expect("bad value for middle_sizes").iter()
				.map(|v|v.as_usize().expect("bad value for middle_sizes")).collect()),
		);
		let patterns=patterns.expect("There were no patterns");
		let middle_sizes = middle_sizes.unwrap_or_else(||vec![]);
		Sum{
			patterns,
			middle_sizes,
			target_size: None,
		}
	}
}

///The pattern resulting of composing a pattern with itself a number of times..
#[derive(Quantifiable)]
#[derive(Debug)]
pub struct Pow
{
	pattern: Box<dyn Pattern>,
	exponent: usize,
}

impl Pattern for Pow
{
	fn initialize(&mut self, source_size:usize, target_size:usize, topology:&dyn Topology, rng: &mut StdRng)
	{
		self.pattern.initialize(source_size,target_size,topology,rng);
	}
	fn get_destination(&self, origin:usize, topology:&dyn Topology, rng: &mut StdRng)->usize
	{
		let mut destination=origin;
		for _ in 0..self.exponent
		{
			destination=self.pattern.get_destination(destination,topology,rng);
		}
		destination
	}
}

impl Pow
{
	fn new(arg:PatternBuilderArgument) -> Pow
	{
		let mut pattern=None;
		let mut exponent=None;
		match_object_panic!(arg.cv,"Pow",value,
			"pattern" => pattern=Some(new_pattern(PatternBuilderArgument{cv:value,..arg})),
			"exponent" => exponent=Some(value.as_f64().expect("bad value for exponent") as usize),
		);
		let pattern=pattern.expect("There were no pattern");
		let exponent=exponent.expect("There were no exponent");
		Pow{
			pattern,
			exponent,
		}
	}
}


/// Interpretate the origin as with cartesian coordinates. Then add each coordinate with a given factor.
/// It uses default `f64 as usize`, so a small epsilon may be desired.
/// We do not restrict the destination size to be equal to the source size.
#[derive(Quantifiable)]
#[derive(Debug)]
pub struct CartesianFactor
{
	///The Cartesian interpretation.
	cartesian_data: CartesianData,
	///The coefficient by which it is multiplied each dimension.
	factors: Vec<f64>,
	///As given in initialization.
	target_size: usize,
}

impl Pattern for CartesianFactor
{
	fn initialize(&mut self, source_size:usize, target_size:usize, _topology:&dyn Topology, _rng: &mut StdRng)
	{
		self.target_size = target_size;
		if source_size!=self.cartesian_data.size
		{
			panic!("Sizes do not agree on CartesianFactor.");
		}
	}
	fn get_destination(&self, origin:usize, _topology:&dyn Topology, _rng: &mut StdRng)->usize
	{
		let up_origin=self.cartesian_data.unpack(origin);
		let destination = up_origin.iter().zip(self.factors.iter()).map(|(&coord,&f)|coord as f64 * f).sum::<f64>() as usize;
		destination % self.target_size
	}
}

impl CartesianFactor
{
	fn new(arg:PatternBuilderArgument) -> CartesianFactor
	{
		let mut sides: Option<Vec<_>>=None;
		let mut factors=None;
		match_object_panic!(arg.cv,"CartesianFactor",value,
			"sides" => sides=Some(value.as_array().expect("bad value for sides").iter()
				.map(|v|v.as_f64().expect("bad value in sides") as usize).collect()),
			"factors" => factors=Some(value.as_array().expect("bad value for factors").iter()
				.map(|v|v.as_f64().expect("bad value in factors")).collect()),
		);
		let sides=sides.expect("There were no sides");
		let factors=factors.expect("There were no factors");
		CartesianFactor{
			cartesian_data: CartesianData::new(&sides),
			factors,
			target_size:0,
		}
	}
}


/// The destinations are selected from a given pool of servers.
#[derive(Quantifiable)]
#[derive(Debug)]
pub struct Hotspots
{
	///The allowed destinations
	destinations: Vec<usize>,
	///An amount of destinations o be added to the vector on pattern initialization.
	extra_random_destinations: usize
}

impl Pattern for Hotspots
{
	fn initialize(&mut self, _source_size:usize, target_size:usize, _topology:&dyn Topology, rng: &mut StdRng)
	{
		//XXX Do we want to check the user given destinations against target_size?
		for _ in 0..self.extra_random_destinations
		{
			let r=rng.gen_range(0..target_size);
			self.destinations.push(r);
		}
		if self.destinations.is_empty()
		{
			panic!("The Hotspots pattern requires to have at least one destination.");
		}
	}
	fn get_destination(&self, _origin:usize, _topology:&dyn Topology, rng: &mut StdRng)->usize
	{
		let r = rng.gen_range(0..self.destinations.len());
		self.destinations[r]
	}
}

impl Hotspots
{
	fn new(arg:PatternBuilderArgument) -> Hotspots
	{
		let mut destinations=None;
		let mut extra_random_destinations=None;
		match_object_panic!(arg.cv,"Hotspots",value,
			"destinations" => destinations=Some(value.as_array().expect("bad value for destinations").iter()
				.map(|v|v.as_f64().expect("bad value in destinations") as usize).collect()),
			"extra_random_destinations" => extra_random_destinations=Some(
				value.as_f64().unwrap_or_else(|_|panic!("bad value for extra_random_destinations ({:?})",value)) as usize),
		);
		let destinations=destinations.unwrap_or_default();
		let extra_random_destinations=extra_random_destinations.unwrap_or(0);
		Hotspots{
			destinations,
			extra_random_destinations,
		}
	}
}

/// Use either of several patterns, with probability proportional to a weight.
#[derive(Quantifiable)]
#[derive(Debug)]
pub struct RandomMix
{
	///The patterns in the pool to be selected.
	patterns: Vec<Box<dyn Pattern>>,
	///The given weights, one per pattern.
	weights: Vec<usize>,
	///A total weight computed at initialization.
	total_weight: usize,
}

impl Pattern for RandomMix
{
	fn initialize(&mut self, source_size:usize, target_size:usize, topology:&dyn Topology, rng: &mut StdRng)
	{
		if self.patterns.len()!=self.weights.len()
		{
			panic!("Number of patterns must match number of weights for the RandomMix meta-pattern.");
		}
		if self.patterns.is_empty()
		{
			panic!("RandomMix requires at least one pattern (and 2 to be sensible).");
		}
		for pat in self.patterns.iter_mut()
		{
			pat.initialize(source_size,target_size,topology,rng);
		}
		self.total_weight=self.weights.iter().sum();
	}
	fn get_destination(&self, origin:usize, topology:&dyn Topology, rng: &mut StdRng)->usize
	{
		let mut w = rng.gen_range(0..self.total_weight);
		let mut index = 0;
		while w>self.weights[index]
		{
			w-=self.weights[index];
			index+=1;
		}
		self.patterns[index].get_destination(origin,topology,rng)
	}
}

impl RandomMix
{
	fn new(arg:PatternBuilderArgument) -> RandomMix
	{
		let mut patterns=None;
		let mut weights=None;
		match_object_panic!(arg.cv,"RandomMix",value,
			"patterns" => patterns=Some(value.as_array().expect("bad value for patterns").iter()
				.map(|pcv|new_pattern(PatternBuilderArgument{cv:pcv,..arg})).collect()),
			"weights" => weights=Some(value.as_array().expect("bad value for weights").iter()
				.map(|v|v.as_f64().expect("bad value in weights") as usize).collect()),
		);
		let patterns=patterns.expect("There were no patterns");
		let weights=weights.expect("There were no weights");
		RandomMix{
			patterns,
			weights,
			total_weight:0,//to be computed later
		}
	}
}

/**
Use a list of patterns in a round robin fashion, for each source.

<<<<<<< HEAD
RoundRobin{ // Alternate between three random permutations
	patterns: [RandomPermutation, RandomPermutation, RandomPermutation],
}
=======
TODO: describe an example.
>>>>>>> 36891118
**/
#[derive(Quantifiable)]
#[derive(Debug)]
pub struct RoundRobin
{
	///The patterns in the pool to be selected.
	patterns: Vec<Box<dyn Pattern>>,
	/// Vec pattern origin
	index: RefCell<Vec<usize>>,
}

impl Pattern for RoundRobin
{
	fn initialize(&mut self, source_size:usize, target_size:usize, topology:&dyn Topology, rng: &mut StdRng)
	{
		if self.patterns.is_empty()
		{
			panic!("RoundRobin requires at least one pattern (and 2 to be sensible).");
		}
		for pat in self.patterns.iter_mut()
		{
			pat.initialize(source_size,target_size,topology,rng);
		}
		self.index.replace(vec![0;source_size]);
	}
	fn get_destination(&self, origin:usize, topology:&dyn Topology, rng: &mut StdRng)->usize
	{
		let mut indexes = self.index.borrow_mut();
		let pattern_index = indexes[origin];
		indexes[origin] = (pattern_index+1) % self.patterns.len();
		self.patterns[pattern_index].get_destination(origin,topology,rng)
	}
}

impl RoundRobin
{
	fn new(arg:PatternBuilderArgument) -> RoundRobin
	{
		let mut patterns=None;
		match_object_panic!(arg.cv,"RoundRobin",value,
			"patterns" => patterns=Some(value.as_array().expect("bad value for patterns").iter()
				.map(|pcv|new_pattern(PatternBuilderArgument{cv:pcv,..arg})).collect()),
		);
		let patterns=patterns.expect("There were no patterns");
		RoundRobin{
			patterns,
			index: RefCell::new(Vec::new()),
		}
	}
}


///It keeps a shuffled list, global for all sources, of destinations to which send. Once all have sent it is rebuilt and shuffled again.
///Independently of past requests, decisions or origin.
#[derive(Quantifiable)]
#[derive(Debug)]
pub struct GloballyShufflingDestinations
{
	///Number of destinations.
	size: usize,
	///Pending destinations.
	pending: RefCell<Vec<usize>>,
}

impl Pattern for GloballyShufflingDestinations
{
	fn initialize(&mut self, _source_size:usize, target_size:usize, _topology:&dyn Topology, _rng: &mut StdRng)
	{
		self.size=target_size;
		self.pending=RefCell::new(Vec::with_capacity(self.size));
		//if source_size!=target_size
		//{
		//	unimplemented!("Different sizes are not yet implemented for GloballyShufflingDestinations");
		//}
	}
	fn get_destination(&self, _origin:usize, _topology:&dyn Topology, rng: &mut StdRng)->usize
	{
		let mut pending = self.pending.borrow_mut();
		if pending.is_empty()
		{
			for i in 0..self.size
			{
				pending.push(i);
			}
			//rng.shuffle(&mut pending);//rand-0.4
			pending.shuffle(rng);//rand-0.8
		}
		pending.pop().unwrap()
	}
}

impl GloballyShufflingDestinations
{
	fn new(arg:PatternBuilderArgument) -> GloballyShufflingDestinations
	{
		match_object_panic!(arg.cv,"GloballyShufflingDestinations",_value);
		GloballyShufflingDestinations{
			size:0,//to be filled in initialization
			pending:RefCell::new(Vec::new()),//to be filled in initialization
		}
	}
}

///For each group, it keeps a shuffled list of destinations to which send. Once all have sent it is rebuilt and shuffled again.
///Independently of past requests, decisions or origin.
#[derive(Quantifiable)]
#[derive(Debug)]
pub struct GroupShufflingDestinations
{
	///The size of each group.
	group_size: usize,
	///Number of destinations, in total.
	size: usize,
	///Pending destinations.
	pending: Vec<RefCell<Vec<usize>>>,
}

impl Pattern for GroupShufflingDestinations
{
	fn initialize(&mut self, source_size:usize, target_size:usize, _topology:&dyn Topology, _rng: &mut StdRng)
	{
		self.size = target_size;
		let number_of_groups = (source_size+self.group_size-1) / self.group_size;// ts/gs rounded up
		self.pending=vec![RefCell::new(Vec::with_capacity(self.size)) ; number_of_groups];
		//if source_size!=target_size
		//{
		//	unimplemented!("Different sizes are not yet implemented for GroupShufflingDestinations");
		//}
	}
	fn get_destination(&self, origin:usize, _topology:&dyn Topology, rng: &mut StdRng)->usize
	{
		let group = origin / self.group_size;
		let mut pending = self.pending[group].borrow_mut();
		if pending.is_empty()
		{
			for i in 0..self.size
			{
				pending.push(i);
			}
			//rng.shuffle(&mut pending);//rand-0.4
			pending.shuffle(rng);//rand-0.8
		}
		pending.pop().unwrap()
	}
}

impl GroupShufflingDestinations
{
	fn new(arg:PatternBuilderArgument) -> GroupShufflingDestinations
	{
		let mut group_size = None;
		if let &ConfigurationValue::Object(ref cv_name, ref cv_pairs)=arg.cv
		{
			if cv_name!="GroupShufflingDestinations"
			{
				panic!("A GroupShufflingDestinations must be created from a `GroupShufflingDestinations` object not `{}`",cv_name);
			}
			for &(ref name,ref value) in cv_pairs
			{
				//match name.as_ref()
				match AsRef::<str>::as_ref(&name)
				{
					"group_size" => match value
					{
						&ConfigurationValue::Number(f) => group_size=Some(f as usize),
						_ => panic!("bad value for group_size"),
					}
					"legend_name" => (),
					_ => panic!("Nothing to do with field {} in GroupShufflingDestinations",name),
				}
			}
		}
		else
		{
			panic!("Trying to create a GroupShufflingDestinations from a non-Object");
		}
		let group_size = group_size.expect("There was no group_size");
		GroupShufflingDestinations{
			group_size,
			size:0,//to be filled in initialization
			pending:vec![],//to be filled in initialization
		}
	}
}



/**
For each server, it keeps a shuffled list of destinations to which send.
Select each destination with a probability.

TODO: describe `weights` parameter.

```ignore
DestinationSets{
<<<<<<< HEAD
	patterns: [RandomPermutation, RandomPermutation, RandomPermutation], //2 random destinations
	weights: [1, 1, 2], //First 25% of chances, second 25% of chances, and third 50% of chances of being chosen
=======
	patterns: [RandomPermutation, RandomPermutation], //2 random destinations
	//weights
>>>>>>> 36891118
}
```
**/
#[derive(Quantifiable)]
#[derive(Debug)]
pub struct DestinationSets
{
	///Patterns to get the set of destinations
	patterns: Vec<Box<dyn Pattern>>,
	///Weights for each pattern
	weights: Vec<usize>,
	///Set of destinations.
	destination_set: Vec<Vec<usize>>,
}

impl Pattern for DestinationSets
{
	fn initialize(&mut self, source_size:usize, target_size:usize, topology:&dyn Topology, rng: &mut StdRng)
	{
		for (index,pattern) in self.patterns.iter_mut().enumerate()
		{
			pattern.initialize(source_size,target_size,topology,rng);
			for source in 0..source_size
			{
				let destination = pattern.get_destination(source,topology,rng);
				self.destination_set[index].push(destination);
			}
		}
	}
	fn get_destination(&self, origin:usize, _topology:&dyn Topology, rng: &mut StdRng)->usize
	{
		let total_weight=self.weights.iter().sum();
		let mut w = rng.gen_range(0..total_weight);
		let mut index = 0;
		while w>self.weights[index]
		{
			w-=self.weights[index];
			index+=1;
		}
		self.destination_set[index][origin]
	}
}

impl DestinationSets
{
	fn new(arg:PatternBuilderArgument) -> DestinationSets
	{
		let mut patterns=None;
		let mut weights: Option<Vec<usize>>=None;
		match_object_panic!(arg.cv,"DestinationSets",value,
			"patterns" => patterns=Some(value.as_array().expect("bad value for patterns").iter()
				.map(|pcv|new_pattern(PatternBuilderArgument{cv:pcv,..arg})).collect()),
			"weights" => weights=Some(value.as_array().expect("bad value for weights").iter()
				.map(|v|v.as_f64().expect("bad value in weights") as usize).collect()),
		);
		let patterns:Vec<Box<dyn Pattern>>=patterns.expect("There were no patterns");
		let weights = if let Some(ref weights)=weights
		{
			assert_eq!(patterns.len(),weights.len(),"The number of patterns must match the number of weights");
			weights.clone()
		}else {
			vec![1usize; patterns.len()]
		};
		let size = patterns.len();

		DestinationSets{
			patterns,
			weights,
			destination_set:vec![vec![];size],//to be filled in initialization
		}
	}
}

/**
Each message gets its destination sampled uniformly at random among the servers attached to neighbour routers.
It may build a pattern either of servers or switches, controlled through the `switch_level` configuration flag.
This pattern autoscales if requested a size multiple of the network size.

Example configuration:
```ignore
UniformDistance{
	///The distance at which the destination must be from the source.
	distance: 1,
	/// Optionally build the pattern at the switches. This should be irrelevant at direct network with the same number of servers per switch.
	//switch_level: true,
	legend_name: "uniform among neighbours",
}
```
**/
#[derive(Quantifiable)]
#[derive(Debug)]
pub struct UniformDistance
{
	///Distance to which destinations must chosen.
	distance: usize,
	///Whether the pattern is defined at the switches, or otherwise, at the servers.
	switch_level: bool,
	///sources/destinations mapped to each router/server (depending on `switch_level`).
	concentration: usize,
	///`pool[i]` contains the routers at `distance` from the router `i`. 
	pool: Vec<Vec<usize>>,
}

impl Pattern for UniformDistance
{
	fn initialize(&mut self, source_size:usize, target_size:usize, topology:&dyn Topology, _rng: &mut StdRng)
	{
		let n= if self.switch_level { topology.num_routers() } else { topology.num_servers() };
		//assert!(n==source_size && n==target_size,"The UniformDistance pattern needs source_size({})==target_size({})==num_routers({})",source_size,target_size,n);
		assert_eq!(source_size, target_size, "The UniformDistance pattern needs source_size({})==target_size({})", source_size, target_size);
		assert_eq!(source_size % n, 0, "The UniformDistance pattern needs the number of {}({}) to be a divisor of source_size({})", if self.switch_level { "routers" } else { "servers" }, n, source_size);
		self.concentration = source_size/n;
		self.pool.reserve(n);
		for i in 0..n
		{
			let source = if self.switch_level { i } else {
				match topology.server_neighbour(i).0 {
					Location::RouterPort{
						router_index,
						router_port:_,
					} => router_index,
					_ => panic!("unconnected server"),
				}
			};
			let mut found: Vec<usize> = (0..n).filter(|&j|{
				let destination = if self.switch_level { j } else {
					match topology.server_neighbour(j).0 {
						Location::RouterPort{
							router_index,
							router_port:_,
						} => router_index,
						_ => panic!("unconnected server"),
					}
				};
				topology.distance(source,destination)==self.distance
			}).collect();
			found.shrink_to_fit();
			self.pool.push(found);
		}
	}
	fn get_destination(&self, origin:usize, _topology:&dyn Topology, rng: &mut StdRng)->usize
	{
		let pool = &self.pool[origin/self.concentration];
		let r=rng.gen_range(0..pool.len());
		pool[r]*self.concentration + (origin%self.concentration)
	}
}

impl UniformDistance
{
	fn new(arg:PatternBuilderArgument) -> UniformDistance
	{
		let mut distance =  None;
		let mut switch_level =  false;
		match_object_panic!(arg.cv,"UniformDistance",value,
			"distance" => distance=Some(value.as_f64().expect("bad value for distance") as usize),
			"switch_level" => switch_level = value.as_bool().expect("bad value for switch_level"),
		);
		let distance = distance.expect("There were no distance");
		UniformDistance{
			distance,
			switch_level,
			concentration:0,//to be filled on initialization
			pool: vec![],//to be filled on initialization
		}
	}
}

///Build a random map on initialization, which is then kept constant.
///Optionally allow self-messages.
///See `RandomPermutation` and `FileMap`.
#[derive(Quantifiable)]
#[derive(Debug)]
pub struct FixedRandom
{
	map: Vec<usize>,
	allow_self: bool,
	rng: Option<StdRng>,
}

impl Pattern for FixedRandom
{
	fn initialize(&mut self, source_size:usize, target_size:usize, _topology:&dyn Topology, rng: &mut StdRng)
	{
		self.map.reserve(source_size);
		let rng= self.rng.as_mut().unwrap_or(rng);
		for source in 0..source_size
		{
			// To avoid selecting self we subtract 1 from the total. If the random falls in the latter half we add it again.
			let n = if self.allow_self || target_size<source { target_size } else { target_size -1 };
			let mut elem = rng.gen_range(0..n);
			if !self.allow_self && elem>=source
			{
				elem += 1;
			}
			self.map.push(elem);
		}
	}
	fn get_destination(&self, origin:usize, _topology:&dyn Topology, _rng: &mut StdRng)->usize
	{
		self.map[origin]
	}
}

impl FixedRandom
{
	fn new(arg:PatternBuilderArgument) -> FixedRandom
	{
		let mut allow_self = false;
		let mut rng = None;
		match_object_panic!(arg.cv,"FixedRandom",value,
			"seed" => rng = Some( value.as_rng().expect("bad value for seed") ),
			"allow_self" => allow_self=value.as_bool().expect("bad value for allow_self"),
		);
		FixedRandom{
			map: vec![],//to be initialized
			allow_self,
			rng,
		}
	}
}


/// Partition the nodes in independent regions, each with its own pattern. Source and target sizes must be equal.
/// ```ignore
/// IndependentRegions{
/// 	// An array with the patterns for each region.
/// 	patterns: [Uniform, Hotspots{destinations:[0]}],
/// 	// An array with the size of each region. They must add up to the total size.
/// 	sizes: [100, 50],
/// 	// Alternatively, use relative_sizes. the pattern will be initialized with sizes proportional to these.
/// 	// You must use exactly one of either `sizes` or `relative_sizes`.
/// 	// relative_sizes: [88, 11],
/// }
/// ```
#[derive(Quantifiable)]
#[derive(Debug)]
pub struct IndependentRegions
{
	/// The actual size of each region. An empty vector if not given nor initialized.
	/// If not empty it must sum up to the total size and have as many elements as the `patterns` field.
	sizes: Vec<usize>,
	/// The pattern to be employed in each region.
	patterns: Vec<Box<dyn Pattern>>,
	/// If not empty, it is used to build the actual `sizes`.
	relative_sizes: Vec<f64>,
}

/**
Build an integer vector with elements proportional to the given `weights` and with a total `target_sum`.
Based on <https://stackoverflow.com/questions/16226991/allocate-an-array-of-integers-proportionally-compensating-for-rounding-errors>
**/
pub fn proportional_vec_with_sum(weights:&Vec<f64>, target_sum:usize) -> Vec<usize>
{
	let mut result : Vec<usize> = Vec::with_capacity(weights.len());
	let mut total_weight : f64 = weights.iter().sum();
	let mut target_sum : f64 = target_sum as f64;
	for &w in weights
	{
		let rounded : f64 = ( w*target_sum/total_weight ).round();
		result.push(rounded as usize);
		total_weight -= w;
		target_sum -= rounded;
	}
	result
}

impl Pattern for IndependentRegions
{
	fn initialize(&mut self, source_size:usize, target_size:usize, topology:&dyn Topology, rng: &mut StdRng)
	{
		assert_eq!(source_size, target_size, "source_size and target_size must be equal in IndependentRegions.");
		if !self.relative_sizes.is_empty()
		{
			assert!(self.sizes.is_empty(),"Cannot set both sizes and relative_sizes in IndependentRegions.");
			// Just doing this do not work. Consider [37,37,74] for 150, which gives [38,38,75].
			//let relative_total: f64 = self.relative_sizes.iter().sum();
			//let scale : f64 = source_size as f64 / relative_total;
			//let expected_sizes : Vec<f64> = self.relative_sizes.iter().map(|x|x*scale).collect();
			//self.sizes = expected_sizes.iter().map(|x|x.round() as usize).collect();
			//TODO: Is this guaranteed to sum correctly??
			self.sizes = proportional_vec_with_sum(&self.relative_sizes,source_size);
		}
		assert_eq!(self.sizes.iter().sum::<usize>(), source_size, "IndependentRegions sizes {:?} do not add up to the source_size {}", self.sizes, source_size);
		for region_index in 0..self.patterns.len()
		{
			let size = self.sizes[region_index];
			self.patterns[region_index].initialize(size,size,topology,rng);
		}
	}
	fn get_destination(&self, mut origin:usize, topology:&dyn Topology, rng: &mut StdRng)->usize
	{
		let mut region_index = 0;
		let mut region_offset = 0;
		while origin >= self.sizes[region_index]
		{
			origin -= self.sizes[region_index];
			region_offset += self.sizes[region_index];
			region_index += 1;
		}
		let destination = self.patterns[region_index].get_destination(origin,topology,rng);
		destination + region_offset
	}
}

impl IndependentRegions
{
	fn new(arg:PatternBuilderArgument) -> IndependentRegions
	{
		let mut patterns : Option<Vec<_>> = None;
		let mut sizes = None;
		let mut relative_sizes = None;
		match_object_panic!(arg.cv,"IndependentRegions",value,
			"patterns" => patterns = Some(value.as_array().expect("bad value for patterns").iter()
				.map(|v|new_pattern(PatternBuilderArgument{cv:v,..arg})).collect()),
			"sizes" => sizes = Some(value.as_array()
				.expect("bad value for sizes").iter()
				.map(|v|v.as_f64().expect("bad value in sizes") as usize).collect()),
			"relative_sizes" => relative_sizes = Some(value.as_array()
				.expect("bad value for relative_sizes").iter()
				.map(|v|v.as_f64().expect("bad value in relative_sizes")).collect()),
		);
		let patterns = patterns.expect("There was no patterns.");
		assert!( matches!(sizes,None) || matches!(relative_sizes,None), "Cannot set both sizes and relative_sizes." );
		assert!( !matches!(sizes,None) || !matches!(relative_sizes,None), "Must set one of sizes or relative_sizes." );
		let sizes = sizes.unwrap_or_else(||Vec::new());
		let relative_sizes = relative_sizes.unwrap_or_else(||Vec::new());
		assert_eq!(patterns.len(), sizes.len().max(relative_sizes.len()), "Different number of entries in IndependentRegions.");
		IndependentRegions{
			patterns,
			sizes,
			relative_sizes,
		}
	}
}



/**
A pattern in which the destinations are randomly sampled from the destinations for which there are some middle router satisfying
some criteria. Note this is only a pattern, the actual packet route does not have to go through such middle router.
It has the same implicit concentration scaling as UniformDistance, allowing building a pattern over a multiple of the number of switches.

Example configuration:
```ignore
RestrictedMiddleUniform{
	/// An optional integer value to allow only middle routers whose index is greater or equal to it.
	minimum_index: 100,
	/// An optional integer value to allow only middle routers whose index is lower or equal to it.
	// maximum_index: 100,
	/// Optionally, give a vector with the possible values of the distance from the source to the middle.
	distances_to_source: [1],
	/// Optionally, give a vector with the possible values of the distance from the middle to the destination.
	distances_to_destination: [1],
	/// Optionally, a vector with distances from source to destination, ignoring middle.
	distances_source_to_destination: [2],
	/// Optionally, set a pattern for those sources with no legal destination.
	else: Uniform,
}
```
**/
#[derive(Quantifiable)]
#[derive(Debug)]
pub struct RestrictedMiddleUniform
{
	minimum_index: Option<usize>,
	maximum_index: Option<usize>,
	distances_to_source: Option<Vec<usize>>,
	distances_to_destination: Option<Vec<usize>>,
	distances_source_to_destination: Option<Vec<usize>>,
	else_pattern: Option<Box<dyn Pattern>>,
	///Whether the pattern is defined at the switches, or otherwise, at the servers.
	switch_level: bool,
	/// sources/destinations mapped to each router. An implicit product to ease the normal case.
	concentration: usize,
	///`pool[i]` contains the routers at `distance` from the router `i`. 
	pool: Vec<Vec<usize>>,
}

impl Pattern for RestrictedMiddleUniform
{
	fn initialize(&mut self, source_size:usize, target_size:usize, topology:&dyn Topology, rng: &mut StdRng)
	{
		let n= if self.switch_level { topology.num_routers() } else { topology.num_servers() };
		//assert!(n==source_size && n==target_size,"The RestrictedMiddleUniform pattern needs source_size({})==target_size({})==num_routers({})",source_size,target_size,n);
		assert_eq!(source_size, target_size, "The RestrictedMiddleUniform pattern needs source_size({})==target_size({})", source_size, target_size);
		assert_eq!(source_size % n, 0, "The RestrictedMiddleUniform pattern needs the number of {}({}) to be a divisor of source_size({})", if self.switch_level { "routers" } else { "servers" }, n, source_size);
		self.concentration = source_size/n;
		self.pool.reserve(n);
		let middle_min = self.minimum_index.unwrap_or(0);
		let middle_max = self.maximum_index.unwrap_or_else(||topology.num_routers()-1);
		for source in 0..n
		{
			let source_switch = if self.switch_level { source } else {
				match topology.server_neighbour(source).0 {
					Location::RouterPort{
						router_index,
						router_port:_,
					} => router_index,
					_ => panic!("unconnected server"),
				}
			};
			// --- There are two main ways to proceed:
			// --- to run over the n^2 pairs of source/destination, filtering out by middle.
			// --- to run first over possible middle switches and then over destinations. But with this destinations appear for several middles and have to be cleaned up. This way could be more efficient for small distances if employing the neighbour function.
			//let mut found: Vec<usize> = (middle_min..=middle_max).flat_map(|&middle|{
			//	// First check criteria between source and middle
			//	if let Some(ref dists) = self.distances_to_source
			//	{
			//		let d = topology.distance(source,middle);
			//		if !dists.contains(&d) { return vec![]; }
			//	}
			//	// Now look for the destinations satisfying all the criteria.
			//	(0..n).filter(|destination|{
			//		let mut good = true;
			//		if let Some(ref dists) = self.distances_to_destination
			//		{
			//			let d = topology.distance(middle,destination);
			//			if !dists.contains(&d) { good=false; }
			//		}
			//		// we would add other criteria checks here.
			//		good
			//	}).collect()
			//}).collect();
			let mut found: Vec<usize> = (0..n).filter(|&destination|{
				let destination_switch = if self.switch_level { destination } else {
					match topology.server_neighbour(destination).0 {
						Location::RouterPort{
							router_index,
							router_port:_,
						} => router_index,
						_ => panic!("unconnected server"),
					}
				};
				for middle in middle_min..=middle_max
				{
					if let Some(ref dists) = self.distances_to_source
					{
						let d = topology.distance(source_switch,middle);
						if !dists.contains(&d) { continue; }
					}
					if let Some(ref dists) = self.distances_to_destination
					{
						let d = topology.distance(middle,destination_switch);
						if !dists.contains(&d) { continue; }
					}
					if let Some(ref dists) = self.distances_source_to_destination
					{
						let d = topology.distance(source_switch,destination_switch);
						if !dists.contains(&d) { continue; }
					}
					return true;
				}
				false
			}).collect();
			if self.else_pattern.is_none(){
				assert!(!found.is_empty(),"RestrictedMiddleUniform: Empty set of destinations for switch {} and there is no else clause set.",source_switch);
			}
			found.shrink_to_fit();
			self.pool.push(found);
		}
		if let Some(ref mut pat) = self.else_pattern
		{
			pat.initialize(source_size,target_size,topology,rng);
		}
	}
	fn get_destination(&self, origin:usize, topology:&dyn Topology, rng: &mut StdRng)->usize
	{
		let pool = &self.pool[origin/self.concentration];
		if pool.is_empty() {
			self.else_pattern.as_ref().expect("else clause should be set").get_destination(origin,topology,rng)
		} else {
			let r=rng.gen_range(0..pool.len());
			pool[r]*self.concentration + (origin%self.concentration)
		}
	}
}


/**
The node at an `index` sends traffic randomly to one of `index+g`, where `g` is any of the declared `generators`.
These sums are made modulo the destination size, which is intended to be equal the source size.
the induced communication matrix is a Circulant matrix, hence its name.

In this example each node `x` send to either `x+1` or `x+2`.
```ignore
Circulant{
	generators: [1,2],
}
```
**/
#[derive(Quantifiable,Debug)]
pub struct Circulant
{
	//config:
	///The generators to be employed.
	pub generators: Vec<i32>,
	//initialized:
	///The size of the destinations set, captured at initialization.
	pub size: i32,
}

impl Pattern for Circulant
{
	fn initialize(&mut self, _source_size:usize, target_size:usize, _topology:&dyn Topology, _rng: &mut StdRng)
	{
		self.size = target_size as i32;
	}
	fn get_destination(&self, origin:usize, _topology:&dyn Topology, rng: &mut StdRng)->usize
	{
		let r = rng.gen_range(0..self.generators.len());
		let gen = self.generators[r];
		// Note the '%' operator keeps the argument sign, so we use rem_euclid.
		(origin as i32+gen).rem_euclid(self.size) as usize
	}
}

impl Circulant
{
	fn new(arg:PatternBuilderArgument) -> Circulant
	{
		let mut generators = vec![];
		match_object_panic!(arg.cv,"Circulant",value,
			"generators" => generators=value.as_array().expect("bad value for generators").iter()
				.map(|v|v.as_i32().expect("bad value in generators")).collect(),
		);
		if generators.is_empty()
		{
			panic!("cannot build a Circulant pattern with empty set of generators.");
		}
		Circulant{
			generators,
			size:0,
		}
	}
}


impl RestrictedMiddleUniform
{
	fn new(arg:PatternBuilderArgument) -> RestrictedMiddleUniform
	{
		let mut minimum_index = None;
		let mut maximum_index = None;
		let mut distances_to_source = None;
		let mut distances_to_destination = None;
		let mut distances_source_to_destination = None;
		let mut else_pattern = None;
		let mut switch_level =  false;
		match_object_panic!(arg.cv,"RestrictedMiddleUniform",value,
			"minimum_index" => minimum_index=Some(value.as_f64().expect("bad value for minimum_index") as usize),
			"maximum_index" => maximum_index=Some(value.as_f64().expect("bad value for maximum_index") as usize),
			"distances_to_source" => distances_to_source=Some(
				value.as_array().expect("bad value for distances_to_source").iter().map(
				|x|x.as_f64().expect("bad value for distances_to_source") as usize
			).collect()),
			"distances_to_destination" => distances_to_destination=Some(
				value.as_array().expect("bad value for distances_to_destination").iter().map(
				|x|x.as_f64().expect("bad value for distances_to_destination") as usize
			).collect()),
			"distances_source_to_destination" => distances_source_to_destination=Some(
				value.as_array().expect("bad value for distances_source_to_destination").iter().map(
				|x|x.as_f64().expect("bad value for distances_source_to_destination") as usize
			).collect()),
			"else" => else_pattern=Some(new_pattern(PatternBuilderArgument{cv:value,..arg})),
			"switch_level" => switch_level = value.as_bool().expect("bad value for switch_level"),
		);
		RestrictedMiddleUniform{
			minimum_index,
			maximum_index,
			distances_to_source,
			distances_to_destination,
			distances_source_to_destination,
			else_pattern,
			switch_level,
			concentration:0,//to be filled on initialization
			pool: vec![],//to be filled on initialization
		}
	}
}

/**
Maps from a block into another following the natural embedding, keeping the coordinates of every node.
Both block must have the same number of dimensions, and each dimension should be greater at the destination than at the source.
This is intended to be used to place several small applications in a larger machine.
It can combined with [CartesianTransform] to be placed at an offset, to set a stride, or others.

Example mapping nodes in a block of 16 nodes into one of 64 nodes.
```ignore
CartesianEmbedding{
	source_sides: [4,4],
	destination_sides: [8,8],
}
```
**/
#[derive(Debug,Quantifiable)]
pub struct CartesianEmbedding
{
	source_cartesian_data: CartesianData,
	destination_cartesian_data: CartesianData,
}

impl Pattern for CartesianEmbedding
{
	fn initialize(&mut self, source_size:usize, target_size:usize, _topology:&dyn Topology, _rng: &mut StdRng)
	{
		if source_size!=self.source_cartesian_data.size
		{
			panic!("Source sizes do not agree on CartesianEmbedding. source_size={source_size}, source_sides={sides:?}",source_size=source_size,sides=self.source_cartesian_data.sides);
		}
		if target_size!=self.destination_cartesian_data.size
		{
			panic!("Destination sizes do not agree on CartesianEmbedding. target_size={target_size}, destinations_sides={sides:?}",target_size=target_size,sides=self.destination_cartesian_data.sides);
		}
	}
	fn get_destination(&self, origin:usize, _topology:&dyn Topology, _rng: &mut StdRng)->usize
	{
		let up_origin=self.source_cartesian_data.unpack(origin);
		self.destination_cartesian_data.pack(&up_origin)
	}
}

impl CartesianEmbedding
{
	pub fn new(arg:PatternBuilderArgument) -> CartesianEmbedding
	{
		let mut source_sides:Option<Vec<_>>=None;
		let mut destination_sides:Option<Vec<_>>=None;
		match_object_panic!(arg.cv,"CartesianEmbedding",value,
			"source_sides" => source_sides = Some(value.as_array().expect("bad value for source_sides").iter()
				.map(|v|v.as_usize().expect("bad value in source_sides")).collect()),
			"destination_sides" => destination_sides = Some(value.as_array().expect("bad value for destination_sides").iter()
				.map(|v|v.as_usize().expect("bad value in destination_sides")).collect()),
		);
		let source_sides=source_sides.expect("There were no source_sides");
		let destination_sides=destination_sides.expect("There were no destination_sides");
		if source_sides.len() != destination_sides.len()
		{
			panic!("Different number of dimensions in CartesianEmbedding.")
		}
		for (index,(ss, ds)) in std::iter::zip( source_sides.iter(), destination_sides.iter() ).enumerate()
		{
			if ss>ds
			{
				panic!("Source is greater than destination at side {index}. {ss}>{ds}",index=index,ss=ss,ds=ds);
			}
		}
		CartesianEmbedding{
			source_cartesian_data: CartesianData::new(&source_sides),
			destination_cartesian_data: CartesianData::new(&destination_sides),
		}
	}
}

/**
Select a block in source/destination sets to send traffic according to a pattern and the remainder according to another. The `uncut_sides` parameter define a large block that may be the whole set, otherwise discarding elements from the end. The `cut_sides` parameter defines a subblock embedded in the former. This defines two sets of nodes: the ones in the subblock and the rest. A pattern can be provided for each of these two sets. It is possible to specify offsets and strides for the subblock.

For example, in a network with 150 servers we could do the following to see it as a `[3,10,5]` block with an `[3,4,3]` block embedded in it. The small block of 36 server selects destinations randomly inside it. The rest of the network, `150-36=114` servers also send randomly among themselves. No message is send between those two sets. The middle dimension has offset 1, so coordinates `[x,0,z]` are out of the small block. It has also stride 2, so it only includes odd `y` coordinates. More precisely, it includes those `[x,y,z]` with any `x`, `z<3`, and `y=2k+1` for `k<4`.
```ignore
CartesianCut{
	uncut_sides: [3,10,5],
	cut_sides: [3,4,3],
	cut_strides: [1,2,1],// defaults to a 1s vector
	cut_offsets: [0,1,0],// defaults to a 0s vector
	cut_pattern: Uniform,
	remainder_pattern: Uniform,//defaults to Identity
}
```
This same example would work for more than 150 servers, putting all that excess in the large set.

Another notable example is to combine several of them. Here, we use a decomposition of the previous whole `[3,10,5]` block into two disjoint blocks of size `[3,5,5]`. The offset is chosen to make sure of both being disjoint (a packing) and covering the whole. Then we select a pattern for each block. Since the two patterns are disjoint the can be [composed](Composition) to obtain a pattern that follows each of the blocks.
```ignore
Composition{patterns:[
	CartesianCut{
		uncut_sides: [3,10,5],
		cut_sides: [3,5,5],
		cut_offsets: [0,0,0],
		cut_pattern: RandomPermutation,
		//remainder_pattern: Identity,
	},
	CartesianCut{
		uncut_sides: [3,10,5],
		cut_sides: [3,5,5],
		cut_offsets: [0,5,0],
		cut_pattern: Uniform,
		//remainder_pattern: Identity,
	},
]}
```
**/
#[derive(Debug,Quantifiable)]
pub struct CartesianCut
{
	// /// An offset before the block.
	// start_margin: usize,
	// /// Some nodes out of the cube at the end.
	// end_margin: usize,
	/// The source sides. Any node beyond its size goes directly to the remained pattern.
	uncut_cartesian_data: CartesianData,
	/// The block we cut
	cut_cartesian_data: CartesianData,
	/// Offsets to set where the cut start at each dimension. Default to 0.
	cut_offsets: Vec<usize>,
	/// At each dimension cut 1 stripe for each `cut_stride[dim]` uncut cells. Default to 1.
	cut_strides: Vec<usize>,
	/// The pattern over the cut block.
	cut_pattern: Box<dyn Pattern>,
	/// The pattern over the rest.
	remainder_pattern: Box<dyn Pattern>,
}

impl Pattern for CartesianCut
{
	fn initialize(&mut self, source_size:usize, target_size:usize, topology:&dyn Topology, rng: &mut StdRng)
	{
		let cut_size = self.cut_cartesian_data.size;
		self.cut_pattern.initialize(cut_size,cut_size,topology,rng);
		self.remainder_pattern.initialize(source_size-cut_size,target_size-cut_size,topology,rng);
	}
	fn get_destination(&self, origin:usize, topology:&dyn Topology, rng: &mut StdRng)->usize
	{
		let cut_size = self.cut_cartesian_data.size;
		if origin >= self.uncut_cartesian_data.size
		{
			let base = origin - cut_size;
			return self.from_remainder(self.remainder_pattern.get_destination(base,topology,rng));
		}
		let coordinates = self.uncut_cartesian_data.unpack(origin);
		let mut cut_count = 0;
		for dim in (0..coordinates.len()).rev()
		{
			if coordinates[dim] < self.cut_offsets[dim]
			{
				// Coordinate within margin
				return self.from_remainder(self.remainder_pattern.get_destination(origin - cut_count,topology,rng));
			}
			// how many 'rows' of cut are included.
			let hypercut_instances = (coordinates[dim] - self.cut_offsets[dim] + self.cut_strides[dim] -1 ) / self.cut_strides[dim];
			// the size of each 'row'.
			let hypercut_size : usize = self.cut_cartesian_data.sides[0..dim].iter().product();
			if hypercut_instances >= self.cut_cartesian_data.sides[dim]
			{
				// Beyond the cut
				cut_count += self.cut_cartesian_data.sides[dim]*hypercut_size;
				return self.from_remainder(self.remainder_pattern.get_destination(origin - cut_count,topology,rng));
			}
			cut_count += hypercut_instances*hypercut_size;
			if (coordinates[dim] - self.cut_offsets[dim]) % self.cut_strides[dim] != 0
			{
				// Space between stripes
				return self.from_remainder(self.remainder_pattern.get_destination(origin - cut_count,topology,rng));
			}
		}
		self.from_cut(self.cut_pattern.get_destination(cut_count,topology,rng))
	}
}

impl CartesianCut
{
	pub fn new(arg:PatternBuilderArgument) -> CartesianCut
	{
		let mut uncut_sides:Option<Vec<_>>=None;
		let mut cut_sides:Option<Vec<_>>=None;
		let mut cut_offsets:Option<Vec<_>>=None;
		let mut cut_strides:Option<Vec<_>>=None;
		let mut cut_pattern:Option<Box<dyn Pattern>>=None;
		let mut remainder_pattern:Option<Box<dyn Pattern>>=None;
		match_object_panic!(arg.cv,"CartesianCut",value,
			"uncut_sides" => uncut_sides = Some(value.as_array().expect("bad value for uncut_sides").iter()
				.map(|v|v.as_usize().expect("bad value in uncut_sides")).collect()),
			"cut_sides" => cut_sides = Some(value.as_array().expect("bad value for cut_sides").iter()
				.map(|v|v.as_usize().expect("bad value in cut_sides")).collect()),
			"cut_offsets" => cut_offsets = Some(value.as_array().expect("bad value for cut_offsets").iter()
				.map(|v|v.as_usize().expect("bad value in cut_offsets")).collect()),
			"cut_strides" => cut_strides = Some(value.as_array().expect("bad value for cut_strides").iter()
				.map(|v|v.as_usize().expect("bad value in cut_strides")).collect()),
			"cut_pattern" => cut_pattern = Some(new_pattern(arg.with_cv(value))),
			"remainder_pattern" => remainder_pattern = Some(new_pattern(arg.with_cv(value))),
		);
		let uncut_sides=uncut_sides.expect("There were no uncut_sides");
		let cut_sides=cut_sides.expect("There were no cut_sides");
		let n=uncut_sides.len();
		assert_eq!(n,cut_sides.len(),"CartesianCut: dimensions for uncut_sides and cut_sides must match.");
		let cut_offsets = cut_offsets.unwrap_or_else(||vec![0;n]);
		assert_eq!(n,cut_offsets.len(),"CartesianCut: dimensions for cut_offsets do not match.");
		let cut_strides = cut_strides.unwrap_or_else(||vec![1;n]);
		assert_eq!(n,cut_strides.len(),"CartesianCut: dimensions for cut_strides do not match.");
		let cut_pattern = cut_pattern.expect("There were no cut_pattern");
		let remainder_pattern = remainder_pattern.unwrap_or_else(||Box::new(Identity{}));
		CartesianCut{
			uncut_cartesian_data: CartesianData::new(&uncut_sides),
			cut_cartesian_data: CartesianData::new(&cut_sides),
			cut_offsets,
			cut_strides,
			cut_pattern,
			remainder_pattern,
		}
	}
	/**
	From an index in the cut region `(0..self.cut_cartesian_data.size)` get the whole index `0..target_size`.
	**/
	pub fn from_cut(&self, cut_index:usize) -> usize {
		//let hypercut_size : usize = self.cut_cartesian_data.sides[0..dim].iter().product();
		let n = self.cut_cartesian_data.sides.len();
		//let hpercut_sizes : Vec<usize> = Vec::with_capacity(n);
		//hypercut_sizes.push(1);
		//for dim in 1..n {
		//	hypercut_sizes.push( hypercut_sizes[dim-1]*self.cut_cartesian_data.sides[dim-1] );
		//}
		let coordinates = self.cut_cartesian_data.unpack(cut_index);
		let mut whole_index = 0;
		let mut hypersize = 1;
		for dim in 0..n {
			let coordinate = coordinates[dim]*self.cut_strides[dim] + self.cut_offsets[dim];
			whole_index += coordinate*hypersize;
			hypersize *= self.uncut_cartesian_data.sides[dim];
		}
		whole_index
	}
	/**
	From an index in the remainder region `(0..(target_size-self.cut_cartesian_data.size))` get the whole index.
	**/
	pub fn from_remainder(&self, remainder_index:usize) -> usize {
		if remainder_index >= self.uncut_cartesian_data.size {
			return remainder_index;
		}
		//let n = self.cut_cartesian_data.sides.len();
		//let hpercut_sizes : Vec<usize> = Vec::with_capacity(n);
		//hypercut_sizes.push(1);
		//for dim in 1..n {
		//	hypercut_sizes.push( hypercut_sizes[dim-1]*self.cut_cartesian_data.sides[dim-1] );
		//}
		//let mut whole_index = 0;
		////for dim in (0..n).rev() {
		////	let remaining_size = hyperuncut_sizes[dim]
		////	let coordinate = remainder_index - hypercut_sizes[dim];
		////	whole_index += coordinate*hypersize;
		////}
		//let mut remaining_size = 0;
		//for dim in 0..n {
		//	// Check if we are in this margin
		//	remaining_size += self.
		//}
		//whole_index
		todo!()
	}
}



/**
Apply some other [Pattern] over a set of nodes whose indices have been remapped according to a [Pattern]-given permutation.
A source `x` chooses as destination `map(pattern(invmap(x)))`, where `map` is the given permutation, `invmap` its inverse and `pattern` is the underlying pattern to apply. In other words, if `pattern(a)=b`, then destination of `map(a)` is set to `map(b)`. It can be seen as a [Composition] that manages building the inverse map.

Remapped nodes requires source and destination to be of the same size. The pattern creating the map is called once and must result in a permutation, as to be able to make its inverse.

For a similar operation on other types see [RemappedServersTopology](crate::topology::operations::RemappedServersTopology).

Example building a cycle in random order.
```ignore
RemappedNodes{
	/// The underlying pattern to be used.
	pattern: Circulant{generators:[1]},
	/// The pattern defining the relabelling.
	map: RandomPermutation,
}
```

**/
#[derive(Debug,Quantifiable)]
pub struct RemappedNodes
{
	/// Maps from inner indices to outer indices.
	/// It must be a permutation.
	from_base_map: Vec<usize>,
	/// Maps from outer indices to inner indices.
	/// The inverse of `from_base_map`.
	into_base_map: Vec<usize>,
	/// The inner pattern to be applied.
	pattern: Box<dyn Pattern>,
	/// The pattern to build the map vectors.
	map: Box<dyn Pattern>,
}

impl Pattern for RemappedNodes
{
	fn initialize(&mut self, source_size:usize, target_size:usize, topology:&dyn Topology, rng: &mut StdRng)
	{
		if source_size != target_size
		{
			panic!("RemappedNodes requires source and target sets to have same size.");
		}
		let n = source_size;
		self.map.initialize(n,n,topology,rng);
		self.from_base_map = (0..n).map(|inner_index|{
			self.map.get_destination(inner_index,topology,rng)
		}).collect();
		let mut into_base_map = vec![None;n];
		for (inside,&outside) in self.from_base_map.iter().enumerate()
		{
			match into_base_map[outside]
			{
				None => into_base_map[outside]=Some(inside),
				Some(already_inside) => panic!("Two inside nodes ({inside} and {already_inside}) mapped to the same outer index ({outside}).",inside=inside,already_inside=already_inside,outside=outside),
			}
		}
		self.into_base_map = into_base_map.iter().map(|x|x.expect("node not mapped")).collect();
		self.pattern.initialize(n,n,topology,rng);
	}
	fn get_destination(&self, origin:usize, topology:&dyn Topology, rng: &mut StdRng)->usize
	{
		let inner_origin = self.into_base_map[origin];
		let inner_dest = self.pattern.get_destination(inner_origin,topology,rng);
		self.from_base_map[inner_dest]
	}
}

impl RemappedNodes
{
	fn new(arg:PatternBuilderArgument) -> RemappedNodes
	{
		let mut pattern = None;
		let mut map = None;
		match_object_panic!(arg.cv, "RemappedNodes", value,
			"pattern" => pattern = Some(new_pattern(PatternBuilderArgument{cv:value,plugs:arg.plugs})),
			"map" => map = Some(new_pattern(PatternBuilderArgument{cv:value,plugs:arg.plugs})),
		);
		let pattern = pattern.expect("There were no pattern in configuration of RemappedNodes.");
		let map = map.expect("There were no map in configuration of RemappedNodes.");
		RemappedNodes{
			from_base_map: vec![],
			into_base_map: vec![],
			pattern,
			map,
		}
	}
}


/**
Matrix by vector multiplication. Origin is given coordinates as within a block of size `source_size`.
Then the destination coordinate vector is `y=Mx`, with `x` being the origin and `M` the given `matrix`.
This destination vector is converted into an index into a block of size `target_size`.

<<<<<<< HEAD
If the parameter `check_admisible` is true, it will print a warning if the matrix given is not admissible.
=======
TODO: describe parameter `check_admisible`.
>>>>>>> 36891118

Example configuration:
```ignore
LinearTransform{
	source_size: [4,8,8],
	matrix: [
		[1,0,0],
		[0,1,0],
		[0,0,1],
	],
	target_size: [4,8,8],
	legend_name: "Identity",
	//check_admisible: false,
}
```
 **/
#[derive(Quantifiable)]
#[derive(Debug)]
pub struct LinearTransform
{
	///The Cartesian interpretation for the source vector
	source_size: CartesianData,
	///A matrix of integers.
	matrix: Vec<Vec<i32>>,
	///The Cartesian interpretation for the destination vector
	target_size: CartesianData,
}

impl Pattern for LinearTransform
{
	fn initialize(&mut self, source_size:usize, target_size:usize, _topology:&dyn Topology, _rng: &mut StdRng)
	{
		if source_size!=self.source_size.size || target_size!=self.target_size.size
		{
			println!("source_size({})!=self.source_size.size({}) || target_size({})!=self.target_size.size({})",source_size,self.source_size.size,target_size,self.target_size.size);
			panic!("Sizes do not agree on LinearTransform.");
		}
		//Check that the number of lines of the matrix is the same as the number of dimensions.
		if self.matrix.len()!=self.target_size.sides.len()
		{
			panic!("The matrix has {} lines, but there are {} dimensions.",self.matrix.len(),self.target_size.sides.len());
		}
		//Check that the size of each line of the matrix is the same as the number of dimensions.
		for (index,line) in self.matrix.iter().enumerate()
		{
			if line.len()!=self.source_size.sides.len()
			{
				panic!("Line {} of the matrix has {} elements, but there are {} dimensions.",index,line.len(),self.source_size.sides.len());
			}
		}
	}
	fn get_destination(&self, origin:usize, _topology:&dyn Topology, _rng: &mut StdRng)->usize
	{
		//use std::convert::TryInto;
		let up_origin=self.source_size.unpack(origin);
		let mut result = vec![0usize;self.target_size.size];
		for (index,value) in self.matrix.iter().enumerate()
		{
			result[index] = (value.iter().zip(up_origin.iter()).map(|(&a, &b)| (a * b as i32)).sum::<i32>().rem_euclid(self.target_size.sides[index] as i32) ) as usize;
		}
		self.target_size.pack(&result)
	}
}

impl LinearTransform
{
	fn new(arg:PatternBuilderArgument) -> LinearTransform
	{
		let mut source_size:Option<Vec<_>>=None;
		let mut matrix:Option<Vec<Vec<i32>>>=None;
		let mut target_size:Option<Vec<_>>=None;
		let mut check_admisible = false;

		match_object_panic!(arg.cv,"LinearTransform",value,
			"source_size" => source_size = Some(value.as_array().expect("bad value for sides").iter()
				.map(|v|v.as_usize().expect("bad value in sides")).collect()),
			"matrix" => matrix=Some(value.as_array().expect("bad value for matrix").iter()
				.map(|v|v.as_array().expect("bad value in matrix").iter().map(|n|n.as_i32().unwrap()).collect() ).collect() ),
			"target_size" => target_size = Some(value.as_array().expect("bad value for sides").iter()
				.map(|v|v.as_usize().expect("bad value in sides")).collect()),
			"check_admisible" => check_admisible = value.as_bool().expect("bad value for check_admisible"),
		);
		let source_size=source_size.expect("There were no sides");
		let matrix=matrix.expect("There were no matrix");
		let target_size=target_size.expect("There were no sides");
		//let permute=permute.expect("There were no permute");
		//let complement=complement.expect("There were no complement");
		//calculate the derminant of the matrix
		if check_admisible{
			let determinant = laplace_determinant(&matrix);
			if determinant == 0
			{
				//print warning
				println!("WARNING: The determinant of the matrix in the LinearTransform is 0.");
			}
		}

		LinearTransform{
			source_size: CartesianData::new(&source_size),
			matrix,
			target_size: CartesianData::new(&target_size),
		}
	}
}


/**
Method to calculate the determinant of a matrix.

TODO: integrate in matrix.rs
 **/
fn laplace_determinant(matrix: &Vec<Vec<i32>>) -> i32
{
	let mut determinant = 0;
	if matrix.len() == 1
	{
		return matrix[0][0];
	}
	else if matrix.len() == 2
	{
		return matrix[0][0] * matrix[1][1] - matrix[0][1] * matrix[1][0];
	}
	else
	{
		for i in 0..matrix.len()
		{
			let mut sub_matrix = vec![vec![0; matrix.len() - 1]; matrix.len() - 1];
			for j in 1..matrix.len()
			{
				let mut index = 0;
				for k in 0..matrix.len()
				{
					if k == i
					{
						continue;
					}
					sub_matrix[j - 1][index] = matrix[j][k];
					index += 1;
				}
			}
			determinant += matrix[0][i] * i32::pow(-1, i as u32) * laplace_determinant(&sub_matrix);
		}
	}
	determinant
}


/**
Use a `indexing` pattern to select among several possible patterns from the input to the output.
The `indexing` is initialized as a pattern from the input size to the number of `patterns`.
This is a Switch pattern, not a [Router] of packets.

This example keeps the even fixed and send odd input randomly. These odd input select even or odd indistinctly.
```ignore
Switch{
	indexing: LinearTansform{
		source_size: [2, 10],
		target_size: [2],
		matrix: [
			[1, 0],
		],
	},
	patterns: [
		Identity,
		Uniform,
	],
}
```

In this example the nodes at `(0,y)` are sent to a `(y,0,0)` row.
And the nodes at `(1,y)` are sent to a `(0,y,0)` column.
Destination `(0,0,0)` has both `(0,0)` and `(1,0)` as sources.
```ignore
Switch{
	indexing: LinearTransform{
		source_size: [2, 8],
		target_size: [2],
		matrix: [
			[1, 0],
		],
	},
	patterns: [
		Composition{patterns:[
			LinearTransform{
				source_size: [2, 8],
				target_size: [8],
				matrix: [
					[0, 1],
				],
			},
			CartesianEmbedding{
				source_sides: [8,1,1],
				destination_sides: [8,8,8],
			},
		],middle_sizes:[8]},
		Composition{patterns:[
			LinearTransform{
				source_size: [2, 8],
				target_size: [8],
				matrix: [
					[0, 1],
				],
			},
			CartesianEmbedding{
				source_sides: [1,8,1],
				destination_sides: [8,8,8],
			},
		],middle_sizes:[8]},
	],
},
```

TODO: describe `expand` and `seed`.

This example assigns 10 different RandomPermutations, depending on the `y` value, mentioned earlier.
```ignore
Switch{
	indexing: LinearTansform{
		source_size: [2, 10],
		target_size: [10],
		matrix: [
			[0, 1],
		],
	},
	patterns: [
		RandomPermutation,
	],
	expand: [10,],
}
```
**/
#[derive(Debug,Quantifiable)]
pub struct Switch {
	indexing: Box<dyn Pattern>,
	patterns: Vec<Box<dyn Pattern>>,
	seed: Option<f64>,
}

impl Pattern for Switch {
	fn initialize(&mut self, source_size:usize, target_size:usize, topology:&dyn Topology, rng: &mut StdRng)
	{
		self.indexing.initialize(source_size,self.patterns.len(),topology,rng);

		let mut seed_generator = if let Some(seed) = self.seed{
			Some(StdRng::seed_from_u64(seed as u64))
		} else {
			None
		};
		for pattern in self.patterns.iter_mut() {
			if let Some( seed_generator) = seed_generator.as_mut(){
				let seed = seed_generator.next_u64();
				pattern.initialize(source_size,target_size,topology, &mut StdRng::seed_from_u64(seed));
			}else{
				pattern.initialize(source_size,target_size,topology, rng);
			}
		}
	}
	fn get_destination(&self, origin:usize, topology:&dyn Topology, rng: &mut StdRng)->usize
	{
		let index = self.indexing.get_destination(origin,topology,rng);
		self.patterns[index].get_destination(origin,topology,rng)
	}
}

impl Switch {
	fn new(arg:PatternBuilderArgument) -> Switch
	{
		let mut indexing = None;
		let mut patterns= None;//:Option<Vec<Box<dyn Pattern>>> = None;
		let mut expand: Option<Vec<usize>> = None;
		let mut seed = None;

		match_object_panic!(arg.cv,"Switch",value,
			"indexing" => indexing = Some(new_pattern(PatternBuilderArgument{cv:value,..arg})),
			"patterns" => patterns=Some( value.as_array().expect("bad value for patterns") ),
			"expand" => expand = Some(value.as_array().expect("bad value for expand").iter()
				.map(|v|v.as_usize().expect("bad value in expand")).collect()),
			"seed" => seed = Some(value.as_f64().expect("bad value for seed")),
		);
		let indexing = indexing.expect("Missing indexing in Switch.");
		let patterns = patterns.expect("Missing patterns in Switch.");
		let patterns = if let Some(expand) = expand {
			let mut new_patterns = vec![];
			for (index, pattern) in patterns.into_iter().enumerate() {
				for _ in 0..expand[index] {
					new_patterns.push(new_pattern(PatternBuilderArgument{cv:pattern,..arg}));
				}
			}
			new_patterns
		} else {
			patterns.iter().map(|pcv|new_pattern(PatternBuilderArgument{cv:pcv,..arg})).collect()
		};
		Switch{
			indexing,
			patterns,
            seed,
		}
	}
}

/**
For each source, it keeps a state of the last destination used. When applying the pattern, it uses the last destination as the origin for the pattern, and
the destination is saved for the next call to the pattern.
```ignore
ElementComposition{
	pattern: RandomPermutation,
}
```
**/
#[derive(Quantifiable)]
#[derive(Debug)]
pub struct ElementComposition
{
	///Pattern to apply.
	pattern: Box<dyn Pattern>,
	///Pending destinations.
	origin_state: RefCell<Vec<usize>>,
}

impl Pattern for ElementComposition
{
	fn initialize(&mut self, source_size:usize, target_size:usize, _topology:&dyn Topology, _rng: &mut StdRng)
	{
		if source_size!= target_size
		{
			panic!("ElementComposition requires source and target sets to have same size.");
		}
		self.pattern.initialize(source_size,target_size,_topology,_rng);
		self.origin_state.replace((0..source_size).collect());
	}
	fn get_destination(&self, origin:usize, _topology:&dyn Topology, rng: &mut StdRng)->usize
	{
		if origin >= self.origin_state.borrow().len()
		{
			panic!("ElementComposition: origin {} is beyond the source size {}",origin,self.origin_state.borrow().len());
		}
		let index = self.origin_state.borrow_mut()[origin];
		let destination = self.pattern.get_destination(index,_topology,rng);
		self.origin_state.borrow_mut()[origin] = destination;
		destination
	}
}

impl ElementComposition
{
	fn new(arg:PatternBuilderArgument) -> ElementComposition
	{
		let mut pattern = None;
		match_object_panic!(arg.cv,"ElementComposition",value,
			"pattern" => pattern = Some(new_pattern(PatternBuilderArgument{cv:value,..arg})),
		);
		let pattern = pattern.expect("There were no pattern in configuration of ElementComposition.");
		ElementComposition{
			pattern,
			origin_state: RefCell::new(vec![]),
		}
	}
}
/**
* Pattern which simulates an all-gather or all-reduce in log p steps, applying the recursive doubling technique.
* The communications represent a Hypercube.
**/
#[derive(Quantifiable)]
#[derive(Debug)]
pub struct RecursiveDistanceHalving
{
	///Pending destinations.
	origin_state: RefCell<Vec<usize>>,
	///Map for the different states
	cartesian_data: Vec<CartesianData>,
}

impl Pattern for RecursiveDistanceHalving
{
	fn initialize(&mut self, source_size:usize, target_size:usize, _topology:&dyn Topology, _rng: &mut StdRng)
	{
		if source_size!= target_size
		{
			panic!("RecursiveDistanceHalving requires source and target sets to have same size.");
		}
		//If the source size is not a power of 2, the pattern will not work.
		if !source_size.is_power_of_two()
		{
			panic!("RecursiveDistanceHalving requires source size to be a power of 2.");
		}
		let pow = source_size.ilog2();
		self.origin_state = RefCell::new(vec![0;source_size]);
		self.cartesian_data = (0..pow).map(|i| CartesianData::new(&[source_size/2_usize.pow(i), 2_usize.pow(i)]) ).collect();
		//print the cartesian_data
		// for i in 0..pow
		// {
		// 	println!("cartesian_data[{}]: {:?}",i, self.cartesian_data[i as usize].sides);
		// }
	}
	fn get_destination(&self, origin:usize, _topology:&dyn Topology, _rng: &mut StdRng)->usize
	{
		if origin >= self.origin_state.borrow().len()
		{
			panic!("RecursiveDistanceHalving: origin {} is beyond the source size {}",origin,self.origin_state.borrow().len());
		}
		let index = self.origin_state.borrow()[origin];
		if index >=self.cartesian_data.len()
		{
			return origin; //No more to do...
			//panic!("RecursiveDistanceHalving: index {} is beyond the cartesian_data size {}",index,self.cartesian_data.len());
		}
		//print origin_state
		// println!("origin_state: {:?}",self.origin_state.borrow());
		self.origin_state.borrow_mut()[origin]+=1;
		let source_coord = self.cartesian_data[index].unpack(origin);
		let partition_size = self.cartesian_data[index].sides[0];
		self.cartesian_data[index].pack(&[ (source_coord[0] + partition_size/2) % partition_size, source_coord[1]])

	}
}

impl RecursiveDistanceHalving
{
	fn new(_arg:PatternBuilderArgument) -> RecursiveDistanceHalving
	{
		RecursiveDistanceHalving{
			origin_state: RefCell::new(vec![]),
			cartesian_data: vec![],
		}
	}
}


/**
* Pattern to simulate communications in a BinomialTree.
* Going upwards could be seen as a reduction, and going downwards as a broadcast.
**/
#[derive(Quantifiable)]
#[derive(Debug)]
pub struct BinomialTree
{
	///How to go through the tree.
	upwards: bool,
	///Tree embedded into a Hypercube
	cartesian_data: CartesianData,
	///State indicating the neighbour to send downwards
	state: RefCell<Vec<usize>>,
}

impl Pattern for BinomialTree
{
	fn initialize(&mut self, source_size:usize, target_size:usize, _topology:&dyn Topology, _rng: &mut StdRng)
	{
		if source_size!= target_size
		{
			panic!("BinomialTree requires source and target sets to have same size.");
		}

		if !source_size.is_power_of_two()
		{
			panic!("BinomialTree requires source size to be a power of 2.");
		}

		let mut tree_order = source_size.ilog2();

		if source_size > 2usize.pow(tree_order)
		{
			tree_order +=1;
		}
		self.cartesian_data = CartesianData::new(&vec![2; tree_order as usize]); // Tree emdebbed into an hypercube
		self.state = RefCell::new(vec![0; source_size]);
    }
	fn get_destination(&self, origin:usize, _topology:&dyn Topology, _rng: &mut StdRng)->usize
	{
		if origin >= self.cartesian_data.size
		{
			panic!("BinomialTree: origin {} is beyond the source size {}",origin,self.cartesian_data.size);
		}
		let mut source_coord = self.cartesian_data.unpack(origin);
		let first_one_index = source_coord.iter().enumerate().find(|(_index, &value)| value == 1);

		return if self.upwards
		{
			if origin == 0 {
				0
			} else {
				let first_one_index = first_one_index.unwrap().0;
				let state = self.state.borrow()[origin];
				if state == 1{
					origin
				}else{
					self.state.borrow_mut()[origin] = 1;
					source_coord[first_one_index] = 0;
					self.cartesian_data.pack(&source_coord)
				}
			}
		}else{
			let first_one_index = if origin == 0{
					self.cartesian_data.sides.len() //log x in base 2... the number of edges in hypercube
				} else{
					first_one_index.unwrap().0
				};
			let son_index = self.state.borrow()[origin];

			if first_one_index > son_index
			{
				self.state.borrow_mut()[origin] += 1;
				origin + 2usize.pow(son_index as u32)
			}else{
				origin // no sons / no more sons to send
			}
		}
	}
}

impl BinomialTree
{
	fn new(arg:PatternBuilderArgument) -> BinomialTree
	{
		let mut upwards = None;
		match_object_panic!(arg.cv,"BinomialTree",value,
			"upwards" => upwards = Some(value.as_bool().expect("bad value for upwards for pattern BinomialTree")),
		);
		let upwards = upwards.expect("There were no upwards in configuration of BinomialTree.");
		BinomialTree{
			upwards,
			cartesian_data: CartesianData::new(&vec![2;2]),
			state: RefCell::new(vec![]),
		}
	}
}



/**
Boolean function which puts a 1 if the pattern contains the server, and 0 otherwise.
```ignore
BooleanFunction{
	pattern: Hotspots{selected_destinations: [0]}, //1 if the server is 0, 0 otherwise
	pattern_destination_size: 1,
}
```
**/
#[derive(Quantifiable)]
#[derive(Debug)]
pub struct CandidatesSelection
{
	///Pattern to apply.
	selected: Option<Vec<usize>>,
	///Pattern to apply.
	pattern: Box<dyn Pattern>,
	///Pattern destination size.
	pattern_destination_size: usize,
}

impl Pattern for CandidatesSelection
{
	fn initialize(&mut self, source_size:usize, target_size:usize, _topology:&dyn Topology, _rng: &mut StdRng)
	{
		if target_size != 2
		{
			panic!("CandidatesSelection requires target size to be 2.");
		}
		self.pattern.initialize(source_size, self.pattern_destination_size, _topology, _rng);
		let mut selection = vec![0;source_size];
		for i in 0..source_size
		{
			selection[self.pattern.get_destination(i,_topology,_rng)] = 1;
		}
		self.selected = Some(selection);
	}
	fn get_destination(&self, origin:usize, _topology:&dyn Topology, _rng: &mut StdRng)->usize
	{
		if origin >= self.selected.as_ref().unwrap().len()
		{
			panic!("CandidatesSelection: origin {} is beyond the source size {}",origin,self.selected.as_ref().unwrap().len());
		}
		self.selected.as_ref().unwrap()[origin]
	}
}

impl CandidatesSelection
{
	fn new(arg:PatternBuilderArgument) -> CandidatesSelection
	{
		let mut pattern = None;
		let mut pattern_destination_size = None;
		match_object_panic!(arg.cv,"CandidatesSelection",value,
			"pattern" => pattern = Some(new_pattern(PatternBuilderArgument{cv:value,..arg})),
			"pattern_destination_size" => pattern_destination_size = Some(value.as_usize().expect("bad value for pattern_destination_size")),
		);
		let pattern = pattern.expect("There were no pattern in configuration of CandidatesSelection.");
		let pattern_destination_size = pattern_destination_size.expect("There were no pattern_destination_size in configuration of CandidatesSelection.");
		CandidatesSelection{
			selected: None,
			pattern,
			pattern_destination_size,
		}
	}
}
/**
A transparent meta-pattern to help debug other [Pattern].

```ignore
Debug{
	pattern: ...,
	check_permutation: true,
}
```
**/
//TODO: admissible, orders/cycle-finding, suprajective,
#[derive(Debug,Quantifiable)]
struct DebugPattern {
	/// The pattern being applied transparently.
	pattern: Box<dyn Pattern>,
<<<<<<< HEAD
	/// Whether to consider an error not being a permutation.
	check_permutation: bool,
	/// Size of source cached at initialization.
	source_size: usize,
	/// Size of target cached at initialization.
	target_size: usize,
}

impl Pattern for DebugPattern{
	fn initialize(&mut self, source_size:usize, target_size:usize, topology:&dyn Topology, rng: &mut StdRng)
	{
		self.source_size = source_size;
		self.target_size = target_size;
		self.pattern.initialize(source_size,target_size,topology,rng);
		if self.check_permutation {
			if source_size != target_size {
				panic!("cannot be a permutation is source size {} and target size {} do not agree.",source_size,target_size);
			}
			let mut hits = vec![false;target_size];
			for origin in 0..source_size {
				let dst = self.pattern.get_destination(origin,topology,rng);
				if hits[dst] {
					panic!("Destination {} hit at least twice.",dst);
				}
				hits[dst] = true;
			}
		}
	}
	fn get_destination(&self, origin:usize, topology:&dyn Topology, rng: &mut StdRng)->usize
	{
		if origin >= self.source_size {
			panic!("Received an origin {origin} beyond source size {size}",size=self.source_size);
		}
		let dst = self.pattern.get_destination(origin,topology,rng);
		if dst >= self.target_size {
			panic!("The destination {dst} is beyond the target size {size}",size=self.target_size);
		}
		dst
	}
}

impl DebugPattern{
	fn new(arg:PatternBuilderArgument) -> DebugPattern{
		let mut pattern = None;
		let mut check_permutation = false;
		match_object_panic!(arg.cv,"Debug",value,
			"pattern" => pattern = Some(new_pattern(PatternBuilderArgument{cv:value,plugs:arg.plugs})),
			"check_permutation" => check_permutation = value.as_bool().expect("bad value for check_permutation"),
		);
		let pattern = pattern.expect("Missing pattern in configuration of Debug.");
		DebugPattern{
			pattern,
			check_permutation,
			source_size:0,
			target_size:0,
		}
	}
}



/**
A transparent meta-pattern to help debug other [Pattern].

```ignore
Debug{
	pattern: ...,
	check_permutation: true,
}
```
 **/
//TODO: admissible, orders/cycle-finding, suprajective,
#[derive(Debug,Quantifiable)]
struct MiDebugPattern {
	/// The pattern being applied transparently.
	pattern: Vec<Box<dyn Pattern>>,
=======
>>>>>>> 36891118
	/// Whether to consider an error not being a permutation.
	check_permutation: bool,
	/// Size of source cached at initialization.
	source_size: usize,
	/// Size of target cached at initialization.
	target_size: usize,
}

<<<<<<< HEAD
impl Pattern for MiDebugPattern {
	fn initialize(&mut self, _source_size:usize, _target_size:usize, topology:&dyn Topology, rng: &mut StdRng)
=======
impl Pattern for DebugPattern{
	fn initialize(&mut self, source_size:usize, target_size:usize, topology:&dyn Topology, rng: &mut StdRng)
>>>>>>> 36891118
	{
		self.source_size = source_size;
		self.target_size = target_size;
		self.pattern.initialize(source_size,target_size,topology,rng);
		if self.check_permutation {
			if source_size != target_size {
				panic!("cannot be a permutation is source size {} and target size {} do not agree.",source_size,target_size);
			}
			let mut hits = vec![false;target_size];
			for origin in 0..source_size {
				let dst = self.pattern.get_destination(origin,topology,rng);
				if hits[dst] {
					panic!("Destination {} hit at least twice.",dst);
				}
				hits[dst] = true;
			}
		}
	}
	fn get_destination(&self, origin:usize, topology:&dyn Topology, rng: &mut StdRng)->usize
	{
		if origin >= self.source_size {
			panic!("Received an origin {origin} beyond source size {size}",size=self.source_size);
		}
		let dst = self.pattern.get_destination(origin,topology,rng);
		if dst >= self.target_size {
			panic!("The destination {dst} is beyond the target size {size}",size=self.target_size);
		}
		dst
	}
}

impl MiDebugPattern {
	fn new(arg:PatternBuilderArgument) -> MiDebugPattern {
		let mut pattern = None;
		let mut check_permutation = false;
		match_object_panic!(arg.cv,"Debug",value,
			"pattern" => pattern = Some(new_pattern(PatternBuilderArgument{cv:value,plugs:arg.plugs})),
			"check_permutation" => check_permutation = value.as_bool().expect("bad value for check_permutation"),
		);
		let pattern = pattern.expect("Missing pattern in configuration of Debug.");
<<<<<<< HEAD
		let source_size = source_size.expect("Missing source_size in configuration of Debug.");
		let target_size = target_size.expect("Missing target_size in configuration of Debug.");
		MiDebugPattern {
=======
		DebugPattern{
>>>>>>> 36891118
			pattern,
			check_permutation,
			source_size:0,
			target_size:0,
		}
	}
}

#[cfg(test)]
mod tests {
	use super::*;
	use rand::SeedableRng;
	#[test]
	fn uniform_test()
	{
		let plugs = Plugs::default();
		let mut rng=StdRng::seed_from_u64(10u64);
		use crate::topology::{new_topology,TopologyBuilderArgument};
		// TODO: topology::dummy?
		let topo_cv = ConfigurationValue::Object("Hamming".to_string(),vec![("sides".to_string(),ConfigurationValue::Array(vec![])), ("servers_per_router".to_string(),ConfigurationValue::Number(1.0))]);
		let dummy_topology = new_topology(TopologyBuilderArgument{cv:&topo_cv,plugs:&plugs,rng:&mut rng});
		for origin_size in [10,20]
		{
			for destination_size in [10,20]
			{
				for allow_self in [true,false]
				{
					let cv_allow_self = if allow_self { ConfigurationValue::True } else { ConfigurationValue::False };
					let cv = ConfigurationValue::Object("Uniform".to_string(),vec![("allow_self".to_string(),cv_allow_self)]);
					let arg = PatternBuilderArgument{ cv:&cv, plugs:&plugs };
					let mut uniform = UniformPattern::new(arg);
					uniform.initialize(origin_size,destination_size,&*dummy_topology,&mut rng);
					let sample_size = (origin_size+destination_size)*10;
					let origin=5;
					let mut counts = vec![0;destination_size];
					for _ in 0..sample_size
					{
						let destination = uniform.get_destination(origin,&*dummy_topology,&mut rng);
						assert!(destination<destination_size, "bad destination from {} into {} (allow_self:{}) got {}",origin_size,destination_size,allow_self,destination);
						counts[destination]+=1;
					}
					assert!( (allow_self && counts[origin]>0) || (!allow_self && counts[origin]==0) , "allow_self failing");
					for (dest,&count) in counts.iter().enumerate()
					{
						assert!( dest==origin || count>0, "missing elements at index {} from {} into {} (allow_self:{})",dest,origin_size,destination_size,allow_self);
					}
				}
			}
		}
	}
	#[test]
	fn fixed_random_self()
	{
		let plugs = Plugs::default();
		let cv = ConfigurationValue::Object("FixedRandom".to_string(),vec![("allow_self".to_string(),ConfigurationValue::True)]);
		let mut rng=StdRng::seed_from_u64(10u64);
		use crate::topology::{new_topology,TopologyBuilderArgument};
		// TODO: topology::dummy?
		let topo_cv = ConfigurationValue::Object("Hamming".to_string(),vec![("sides".to_string(),ConfigurationValue::Array(vec![])), ("servers_per_router".to_string(),ConfigurationValue::Number(1.0))]);
		let dummy_topology = new_topology(TopologyBuilderArgument{cv:&topo_cv,plugs:&plugs,rng:&mut rng});
		
		for size in [1000]
		{
			let mut count = 0;
			let sizef = size as f64;
			let sample_size = 100;
			let expected_unique = sizef* ( (sizef-1.0)/sizef ).powf(sizef-1.0) * sample_size as f64;
			let mut unique_count = 0;
			for _ in 0..sample_size
			{
				let arg = PatternBuilderArgument{ cv:&cv, plugs:&plugs };
				let mut with_self = FixedRandom::new(arg);
				with_self.initialize(size,size,&*dummy_topology,&mut rng);
				let mut dests = vec![0;size];
				for origin in 0..size
				{
					let destination = with_self.get_destination(origin,&*dummy_topology,&mut rng);
					if destination==origin
					{
						count+=1;
					}
					dests[destination]+=1;
				}
				unique_count += dests.iter().filter(|&&x|x==1).count();
			}
			assert!( count>=sample_size-1,"too few self messages {}, expecting {}",count,sample_size);
			assert!( count<=sample_size+1,"too many self messages {}, expecting {}",count,sample_size);
			assert!( (unique_count as f64) >= expected_unique*0.99 ,"too few unique destinations {}, expecting {}",unique_count,expected_unique);
			assert!( (unique_count as f64) <= expected_unique*1.01 ,"too many unique destinations {}, expecting {}",unique_count,expected_unique);
		}
		
		let cv = ConfigurationValue::Object("FixedRandom".to_string(),vec![("allow_self".to_string(),ConfigurationValue::False)]);
		for logsize in 1..10
		{
			let arg = PatternBuilderArgument{ cv:&cv, plugs:&plugs };
			let size = 2usize.pow(logsize);
			let mut without_self = FixedRandom::new(arg);
			without_self.initialize(size,size,&*dummy_topology,&mut rng);
			let count = (0..size).filter( |&origin| origin==without_self.get_destination(origin,&*dummy_topology,&mut rng) ).count();
			assert_eq!(count, 0, "Got {} selfs at size {}.", count, size);
		}
	}
}
<|MERGE_RESOLUTION|>--- conflicted
+++ resolved
@@ -348,7 +348,6 @@
 			"RemappedNodes" => Box::new(RemappedNodes::new(arg)),
 			"Switch" => Box::new(Switch::new(arg)),
 			"Debug" => Box::new(DebugPattern::new(arg)),
-			"MiDebugPattern" => Box::new(MiDebugPattern::new(arg)),
 			"DestinationSets" => Box::new(DestinationSets::new(arg)),
 			"ElementComposition" => Box::new(ElementComposition::new(arg)),
 			"CandidatesSelection" => Box::new(CandidatesSelection::new(arg)),
@@ -1150,7 +1149,6 @@
  For instance, the destination of a server a would be: dest(a) = p1(a) + p2(a) + p3(a).
  middle_sizes indicates the size of the intermediate patters.
 
-<<<<<<< HEAD
 Sum{ //A vector of 2's
 	patterns:[
 		CandidatesSelection{
@@ -1164,9 +1162,6 @@
 	],
 	middle_sizes: [2,2],
 },
-=======
- TODO: add an example.
->>>>>>> 36891118
  **/
 #[derive(Quantifiable)]
 #[derive(Debug)]
@@ -1453,13 +1448,9 @@
 /**
 Use a list of patterns in a round robin fashion, for each source.
 
-<<<<<<< HEAD
 RoundRobin{ // Alternate between three random permutations
 	patterns: [RandomPermutation, RandomPermutation, RandomPermutation],
 }
-=======
-TODO: describe an example.
->>>>>>> 36891118
 **/
 #[derive(Quantifiable)]
 #[derive(Debug)]
@@ -1651,17 +1642,10 @@
 For each server, it keeps a shuffled list of destinations to which send.
 Select each destination with a probability.
 
-TODO: describe `weights` parameter.
-
 ```ignore
 DestinationSets{
-<<<<<<< HEAD
 	patterns: [RandomPermutation, RandomPermutation, RandomPermutation], //2 random destinations
 	weights: [1, 1, 2], //First 25% of chances, second 25% of chances, and third 50% of chances of being chosen
-=======
-	patterns: [RandomPermutation, RandomPermutation], //2 random destinations
-	//weights
->>>>>>> 36891118
 }
 ```
 **/
@@ -2606,11 +2590,7 @@
 Then the destination coordinate vector is `y=Mx`, with `x` being the origin and `M` the given `matrix`.
 This destination vector is converted into an index into a block of size `target_size`.
 
-<<<<<<< HEAD
 If the parameter `check_admisible` is true, it will print a warning if the matrix given is not admissible.
-=======
-TODO: describe parameter `check_admisible`.
->>>>>>> 36891118
 
 Example configuration:
 ```ignore
@@ -3221,7 +3201,6 @@
 struct DebugPattern {
 	/// The pattern being applied transparently.
 	pattern: Box<dyn Pattern>,
-<<<<<<< HEAD
 	/// Whether to consider an error not being a permutation.
 	check_permutation: bool,
 	/// Size of source cached at initialization.
@@ -3297,9 +3276,7 @@
 #[derive(Debug,Quantifiable)]
 struct MiDebugPattern {
 	/// The pattern being applied transparently.
-	pattern: Vec<Box<dyn Pattern>>,
-=======
->>>>>>> 36891118
+	pattern: Box<dyn Pattern>,
 	/// Whether to consider an error not being a permutation.
 	check_permutation: bool,
 	/// Size of source cached at initialization.
@@ -3308,13 +3285,8 @@
 	target_size: usize,
 }
 
-<<<<<<< HEAD
-impl Pattern for MiDebugPattern {
-	fn initialize(&mut self, _source_size:usize, _target_size:usize, topology:&dyn Topology, rng: &mut StdRng)
-=======
 impl Pattern for DebugPattern{
 	fn initialize(&mut self, source_size:usize, target_size:usize, topology:&dyn Topology, rng: &mut StdRng)
->>>>>>> 36891118
 	{
 		self.source_size = source_size;
 		self.target_size = target_size;
@@ -3355,13 +3327,7 @@
 			"check_permutation" => check_permutation = value.as_bool().expect("bad value for check_permutation"),
 		);
 		let pattern = pattern.expect("Missing pattern in configuration of Debug.");
-<<<<<<< HEAD
-		let source_size = source_size.expect("Missing source_size in configuration of Debug.");
-		let target_size = target_size.expect("Missing target_size in configuration of Debug.");
-		MiDebugPattern {
-=======
 		DebugPattern{
->>>>>>> 36891118
 			pattern,
 			check_permutation,
 			source_size:0,
